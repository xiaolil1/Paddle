package pserver_test

import (
	"io/ioutil"
	"reflect"
	"sync"
	"testing"
	"time"

	"github.com/PaddlePaddle/Paddle/go/pserver"
)

<<<<<<< HEAD
func TestServiceFull(t *testing.T) {
	s := pserver.NewService()
=======
func TestFull(t *testing.T) {
	s, err := pserver.NewService(0)
	if err != nil {
		t.Error(err)
	}
>>>>>>> 4a084d04
	var p pserver.Parameter
	p.Name = "param_a"
	p.Content = []byte{1, 0, 0, 0, 2, 0, 0, 0, 3, 0, 0, 0}
	p.ElementType = pserver.Int32
<<<<<<< HEAD
	config, err := ioutil.ReadFile("./cclient/test/testdata/optimizer.pb.txt")
	if err != nil {
		t.Fatalf("read optimizer proto failed")
	}

	err = s.InitParam(pserver.ParameterWithConfig{Param: p, Config: config}, nil)
=======
	err = s.InitParam(pserver.ParameterWithConfig{Param: p, Config: nil}, nil)
>>>>>>> 4a084d04
	if err != nil {
		t.FailNow()
	}

	var p1 pserver.Parameter
	p1.Name = "param_b"
	p1.Content = []byte{0, 0, 0, 0, 0, 0, 0, 0, 0, 0, 0, 0}
	p1.ElementType = pserver.Float32
	err = s.InitParam(pserver.ParameterWithConfig{Param: p1, Config: config}, nil)
	if err != nil {
		t.FailNow()
	}

	err = s.FinishInitParams(0, nil)
	if err != nil {
		t.FailNow()
	}

	var param pserver.Parameter
	err = s.GetParam("param_b", &param)
	if err != nil {
		t.FailNow()
	}

	if !reflect.DeepEqual(param, p1) {
		t.FailNow()
	}

	g1, g2 := pserver.Gradient(p1), pserver.Gradient(p)

	err = s.SendGrad(g1, nil)
	if err != nil {
		t.FailNow()
	}
	err = s.SendGrad(g2, nil)

	if err != nil {
		t.FailNow()
	}

	var param1 pserver.Parameter
	err = s.GetParam("param_a", &param1)
	if err != nil {
		t.FailNow()
	}

	// don't compare content, since it's already changed by
	// gradient update.
	param1.Content = nil
	p.Content = nil

	if !reflect.DeepEqual(param1, p) {
		t.FailNow()
	}
}

func TestMultipleInit(t *testing.T) {
	s, err := pserver.NewService(0)
	if err != nil {
		t.Error(err)
	}
	err = s.FinishInitParams(0, nil)
	if err != nil {
		t.FailNow()
	}

	err = s.FinishInitParams(0, nil)
	if err.Error() != pserver.AlreadyInitialized {
		t.FailNow()
	}
}

func TestUninitialized(t *testing.T) {
	s, err := pserver.NewService(0)
	err = s.SendGrad(pserver.Gradient{}, nil)
	if err.Error() != pserver.Uninitialized {
		t.FailNow()
	}
}

func TestBlockUntilInitialized(t *testing.T) {
	s, err := pserver.NewService(0)
	if err != nil {
		t.Error(err)
	}
	ch := make(chan struct{}, 2)
	errCh := make(chan error, 2)
	var wg sync.WaitGroup
	wg.Add(1)
	go func() {
		var param pserver.Parameter
		err := s.GetParam("param_a", &param)
		if err != nil {
			errCh <- err
		}
		wg.Done()
		ch <- struct{}{}
	}()

	wg.Add(1)
	go func() {
		err := s.Save("", nil)
		if err != nil {
			errCh <- err
		}
		wg.Done()
		ch <- struct{}{}
	}()

	time.Sleep(50 * time.Millisecond)

	select {
	case <-ch:
		// some function returned before initialization is completed.
		t.FailNow()
	case <-errCh:
		t.FailNow()
	default:
	}

	var p pserver.Parameter
	p.Name = "param_a"
	p.Content = []byte{1, 0, 0, 0, 2, 0, 0, 0, 3, 0, 0, 0}
	p.ElementType = pserver.Int32
<<<<<<< HEAD
	config, err := ioutil.ReadFile("./cclient/test/testdata/optimizer.pb.txt")
	if err != nil {
		t.Fatalf("read optimizer proto failed")
	}
	err = s.InitParam(pserver.ParameterWithConfig{Param: p, Config: config}, nil)
=======
	err = s.InitParam(pserver.ParameterWithConfig{Param: p, Config: nil}, nil)
>>>>>>> 4a084d04
	if err != nil {
		t.FailNow()
	}

	err = s.FinishInitParams(0, nil)
	if err != nil {
		t.FailNow()
	}

	wg.Wait()
}<|MERGE_RESOLUTION|>--- conflicted
+++ resolved
@@ -10,30 +10,22 @@
 	"github.com/PaddlePaddle/Paddle/go/pserver"
 )
 
-<<<<<<< HEAD
-func TestServiceFull(t *testing.T) {
-	s := pserver.NewService()
-=======
+
 func TestFull(t *testing.T) {
 	s, err := pserver.NewService(0)
 	if err != nil {
 		t.Error(err)
 	}
->>>>>>> 4a084d04
 	var p pserver.Parameter
 	p.Name = "param_a"
 	p.Content = []byte{1, 0, 0, 0, 2, 0, 0, 0, 3, 0, 0, 0}
 	p.ElementType = pserver.Int32
-<<<<<<< HEAD
 	config, err := ioutil.ReadFile("./cclient/test/testdata/optimizer.pb.txt")
 	if err != nil {
 		t.Fatalf("read optimizer proto failed")
 	}
 
 	err = s.InitParam(pserver.ParameterWithConfig{Param: p, Config: config}, nil)
-=======
-	err = s.InitParam(pserver.ParameterWithConfig{Param: p, Config: nil}, nil)
->>>>>>> 4a084d04
 	if err != nil {
 		t.FailNow()
 	}
@@ -158,15 +150,12 @@
 	p.Name = "param_a"
 	p.Content = []byte{1, 0, 0, 0, 2, 0, 0, 0, 3, 0, 0, 0}
 	p.ElementType = pserver.Int32
-<<<<<<< HEAD
 	config, err := ioutil.ReadFile("./cclient/test/testdata/optimizer.pb.txt")
 	if err != nil {
 		t.Fatalf("read optimizer proto failed")
 	}
 	err = s.InitParam(pserver.ParameterWithConfig{Param: p, Config: config}, nil)
-=======
-	err = s.InitParam(pserver.ParameterWithConfig{Param: p, Config: nil}, nil)
->>>>>>> 4a084d04
+
 	if err != nil {
 		t.FailNow()
 	}
