#   Copyright (c) 2018 PaddlePaddle Authors. All Rights Reserved.
#
# Licensed under the Apache License, Version 2.0 (the "License");
# you may not use this file except in compliance with the License.
# You may obtain a copy of the License at
#
#     http://www.apache.org/licenses/LICENSE-2.0
#
# Unless required by applicable law or agreed to in writing, software
# distributed under the License is distributed on an "AS IS" BASIS,
# WITHOUT WARRANTIES OR CONDITIONS OF ANY KIND, either express or implied.
# See the License for the specific language governing permissions and
# limitations under the License.
"""
Steps to transpile trainer:
1. split variable to multiple blocks, aligned by product(dim[1:]) (width).
2. rename splited grad variables to add trainer_id suffix ".trainer_%d".
3. modify trainer program add split_op to each grad variable.
4. append send_op to send splited variables to server and
5. add recv_op to fetch params(splited blocks or origin param) from server.
6. append concat_op to merge splited blocks to update local weights.

Steps to transpile pserver:
1. create new program for parameter server.
2. create params and grad variables that assigned to current server instance.
3. create a sub-block in the server side program
4. append ops that should run on current server instance.
5. add listen_and_serv op
"""

import math
import random
import numpy as np
import collections

from .ps_dispatcher import RoundRobin, HashName, PSDispatcher
from .. import core, framework
from ..framework import Program, default_main_program, \
                        default_startup_program, Block, \
                        Parameter, grad_var_name
from .details import *
from functools import reduce

LOOKUP_TABLE_TYPE = "lookup_table"
LOOKUP_TABLE_GRAD_TYPE = "lookup_table_grad"
OP_ROLE_VAR_ATTR_NAME = core.op_proto_and_checker_maker.kOpRoleVarAttrName()
RPC_OP_ROLE_ATTR_NAME = op_role_attr_name = core.op_proto_and_checker_maker.kOpRoleAttrName(
)
RPC_OP_ROLE_ATTR_VALUE = core.op_proto_and_checker_maker.OpRole.RPC


class VarBlock:
    def __init__(self, varname, offset, size):
        self.varname = varname
        # NOTE: real offset is offset * size
        self.offset = offset
        self.size = size

    def __str__(self):
        return "%s:%d:%d" % (self.varname, self.offset, self.size)


def same_or_split_var(p_name, var_name):
    return p_name == var_name or p_name.startswith(var_name + ".block")


def slice_variable(var_list, slice_count, min_block_size):
    """
    We may need to split dense tensor to one or more blocks and put
    them equally onto parameter server. One block is a sub-tensor
    aligned by dim[0] of the tensor.

    We need to have a minimal block size so that the calculations in
    the parameter server side can gain better performance. By default
    minimum block size 8K elements (maybe 16bit or 32bit or 64bit).

    Args:
        var_list (list): List of variables.
        slice_count (int): Numel of count that variables will be sliced, which
            could be the pserver services' count.
        min_block_size (int): Minimum splitted block size.
    Returns:
        blocks (list[(varname, block_id, current_block_size)]): A list
            of VarBlocks. Each VarBlock specifies a shard of the var.
    """
    blocks = []
    for var in var_list:
        split_count = slice_count
        var_numel = reduce(lambda x, y: x * y, var.shape)
        max_pserver_count = int(math.floor(var_numel / float(min_block_size)))
        if max_pserver_count == 0:
            max_pserver_count = 1
        if max_pserver_count < slice_count:
            split_count = max_pserver_count
        block_size = int(math.ceil(var_numel / float(split_count)))

        if len(var.shape) >= 2:
            # align by dim1(width)
            dim1 = reduce(lambda x, y: x * y, var.shape[1:])
            remains = block_size % dim1
            if remains != 0:
                block_size += dim1 - remains
        # update split_count after aligning
        split_count = int(math.ceil(var_numel / float(block_size)))
        for block_id in range(split_count):
            curr_block_size = min(block_size, var_numel - (
                (block_id) * block_size))
            block = VarBlock(var.name, block_id, curr_block_size)
            blocks.append(str(block))
    return blocks


class DistributeTranspilerConfig(object):
    """
    slice_var_up (bool): Do Tensor slice for pservers, default is True.
    split_method (PSDispatcher): RoundRobin or HashName can be used
        try to choose the best method to balance loads for pservers.
    min_block_size (int): Minimum splitted element number in block.
        According:https://github.com/PaddlePaddle/Paddle/issues/8638#issuecomment-369912156
        We can use bandwidth effiently when data size is larger than 2MB.If you
        want to change it, please be sure you see the slice_variable function.
    """

    slice_var_up = True
    split_method = None
    min_block_size = 8192


class DistributeTranspiler(object):
    """
    **DistributeTranspiler**

    Convert the fluid program to distributed data-parallelism programs.

    The main_program will be transformed to use a remote parameter server
    to do parameter optimization. And the optimization graph will be put
    into a parameter server program.

    Examples:
        .. code-block:: python

           # Define your model before these codes.
           port = os.getenv("PADDLE_PSERVER_PORT", "6174")
           pserver_ips = os.getenv("PADDLE_PSERVER_IPS", "")
           eplist = []
           for ip in pserver_ips.split(","):
                eplist.append(':'.join([ip, port]))
           pserver_endpoints = ",".join(eplist)
           trainers = int(os.getenv("PADDLE_TRAINERS"))
           current_endpoint = os.getenv("PADDLE_CURRENT_IP", "") + ":" + port
           trainer_id = int(os.getenv("PADDLE_TRAINER_ID", "0"))
           role = os.getenv("PADDLE_TRAINING_ROLE")

           t = distribute_transpiler.DistributeTranspiler()
           t.transpile(
                trainer_id, pservers=pserver_endpoints, trainers=trainers)
           if role == "PSERVER":
                pserver_program = t.get_pserver_program(current_endpoint)
                pserver_startup_program = t.get_startup_program(current_endpoint,
                                                                pserver_program)
           elif role == "TRAINER":
                trainer_program = t.get_trainer_program()
    """

    def __init__(self, config=None):
        if config is not None:
            self.config = config
        else:
            self.config = DistributeTranspilerConfig()

        if self.config.split_method is None:
            self.config.split_method = RoundRobin

        assert (self.config.min_block_size >= 8192)
        assert (self.config.split_method.__bases__[0] == PSDispatcher)

    def transpile(self,
                  trainer_id,
                  program=None,
                  pservers="127.0.0.1:6174",
                  trainers=1,
                  sync_mode=True):
        """
        Run the transpiler.

        Args:
            trainer_id (int): id for current trainer worker, if you have
                n workers, the id may range from 0 ~ n-1
            program (Program|None): program to transpile,
                default is fluid.default_main_program().
            pservers (str): comma separated ip:port string for the pserver
                list.
            trainers (int): number of trainers in the distributed job.
            sync_mode (bool): Do sync training or not, default is True.
        """
        if program is None:
            program = default_main_program()
        self.origin_program = program
        self.trainer_num = trainers
        self.sync_mode = sync_mode
        self.trainer_id = trainer_id
        pserver_endpoints = pservers.split(",")
        self.pserver_endpoints = pserver_endpoints
        self.optimize_ops, self.params_grads = self._get_optimize_pass()

        ps_dispatcher = self.config.split_method(self.pserver_endpoints)
        self.has_distributed_lookup_table = self._has_distributed_lookup_table()

        # split and create vars, then put splited vars in dicts for later use.
        self._init_splited_vars()

        # step 3.1: insert send op to send gradient vars to parameter servers
        ps_dispatcher.reset()
        send_vars = []

        # in general cases, the number of pservers is times of 2, and this
        # will lead to uneven distribution among weights and bias:
        #       fc_w@GRAD_trainer_0, fc_w@GRAD_trainer_1 --> pserver1
        #       fc_b@GRAD_trainer_0, fc_b@GRAD_trainer_1 --> pserver2
        # shuffle the map will avoid the uneven distribution above
        grad_var_mapping_items = list(six.iteritems(self.grad_var_mapping))

        if not self.config.slice_var_up:
            random.seed(self.origin_program.random_seed)
            random.shuffle(grad_var_mapping_items)

        for orig_varname, splited_vars in grad_var_mapping_items:
            eplist = ps_dispatcher.dispatch(splited_vars)

            if not self.config.slice_var_up:
                assert (len(splited_vars) == 1)

            if len(splited_vars) == 1:
                orig_varname = splited_vars[0].name
                index = find_op_by_output_arg(program.global_block(),
                                              orig_varname)
            elif len(splited_vars) > 1:
                orig_var = program.global_block().vars[orig_varname]
                index = find_op_by_output_arg(program.global_block(),
                                              orig_varname)
                self._insert_split_op(program, orig_var, index, splited_vars)
                index += 1
            else:
                AssertionError("Can not insert the send op by original "
                               "variable name :", orig_varname)

            program.global_block()._insert_op(
                index=index + 1,
                type="send",
                inputs={"X": splited_vars},
                outputs={},
                attrs={
                    "epmap": eplist,
                    RPC_OP_ROLE_ATTR_NAME: RPC_OP_ROLE_ATTR_VALUE
                })
            for _, var in enumerate(splited_vars):
                send_vars.append(var)

        if self.sync_mode:
            program.global_block().append_op(
                type="send_barrier",
                inputs={},
                outputs={},
                attrs={
                    "endpoints": pserver_endpoints,
                    "sync_mode": self.sync_mode,
                    RPC_OP_ROLE_ATTR_NAME: RPC_OP_ROLE_ATTR_VALUE
                })

        # step 3.2: insert recv op to receive parameters from parameter server
        recv_vars = []
        for _, var in enumerate(send_vars):
            recv_vars.append(self.grad_param_mapping[var])
        ps_dispatcher.reset()
        eplist = ps_dispatcher.dispatch(recv_vars)

        for i, ep in enumerate(eplist):
            self.param_grad_ep_mapping[ep]["params"].append(recv_vars[i])
            self.param_grad_ep_mapping[ep]["grads"].append(send_vars[i])

        # step4: Concat the parameters splits together after recv.
        for varname, splited_var in six.iteritems(self.param_var_mapping):
            eps = []
            for var in splited_var:
                index = [v.name for v in recv_vars].index(var.name)
                eps.append(eplist[index])

            program.global_block().append_op(
                type="recv",
                inputs={},
                outputs={"Out": splited_var},
                attrs={
                    "epmap": eps,
                    RPC_OP_ROLE_ATTR_NAME: RPC_OP_ROLE_ATTR_VALUE
                })

        if self.sync_mode:
            program.global_block().append_op(
                type="fetch_barrier",
                inputs={},
                outputs={},
                attrs={
                    "endpoints": pserver_endpoints,
                    RPC_OP_ROLE_ATTR_NAME: RPC_OP_ROLE_ATTR_VALUE
                })

        for varname, splited_var in six.iteritems(self.param_var_mapping):
            if len(splited_var) <= 1:
                continue
            orig_param = program.global_block().vars[varname]
            program.global_block().append_op(
                type="concat",
                inputs={"X": splited_var},
                outputs={"Out": [orig_param]},
                attrs={"axis": 0})

        if self.has_distributed_lookup_table:
            self._replace_lookup_table_op_with_prefetch(program,
                                                        pserver_endpoints)
            self._split_table_grad_and_add_send_vars(program, pserver_endpoints)

    def get_trainer_program(self):
        """
        Get transpiled trainer side program.

        Returns:
            Program: trainer side program.
        """
        # remove optimize ops and add a send op to main_program
        # FIXME(typhoonzero): Also ops like clip_gradient, lrn_decay?
        delete_ops(self.origin_program.global_block(), self.optimize_ops)
        self.origin_program.__str__()
        return self.origin_program

    def get_pserver_program(self, endpoint):
        """
        Get parameter server side program.

        Args:
            endpoint (str): current parameter server endpoint.

        Returns:
            Program: the program for current parameter server to run.
        """
        # TODO(panyx0718): Revisit this assumption. what if #blocks > #pservers.
        # NOTE: assume blocks of the same variable is not distributed
        # on the same pserver, only change param/grad varnames for
        # trainers to fetch.

        # step1
        pserver_program = Program()
        pserver_program.random_seed = self.origin_program.random_seed
        # step2: Create vars to receive vars at parameter servers.
        recv_inputs = []
        for v in self.param_grad_ep_mapping[endpoint]["params"]:
            self._clone_var(pserver_program.global_block(), v)
        for v in self.param_grad_ep_mapping[endpoint]["grads"]:
            # create vars for each trainer in global scope, so
            # we don't need to create them when grad arrives.
            # change client side var name to origin name by
            # removing ".trainer_%d" suffix
            suff_idx = v.name.find(".trainer_")
            if suff_idx >= 0:
                orig_var_name = v.name[:suff_idx]
            else:
                orig_var_name = v.name
            # NOTE: single_trainer_var must be created for multi-trainer
            # case to merge grads from multiple trainers
            single_trainer_var = \
                pserver_program.global_block().create_var(
                    name=orig_var_name,
                    persistable=True,
                    type=v.type,
                    dtype=v.dtype,
                    shape=v.shape)
            if self.sync_mode and self.trainer_num > 1:
                for trainer_id in range(self.trainer_num):
                    var = pserver_program.global_block().create_var(
                        name="%s.trainer_%d" % (orig_var_name, trainer_id),
                        persistable=False,
                        type=v.type,
                        dtype=v.dtype,
                        shape=v.shape)
                    recv_inputs.append(var)
            else:
                recv_inputs.append(single_trainer_var)

        # step 3
        # Create a union-find data structure from optimize ops,
        # If two ops are connected, we could add these two ops
        # into one set.
        ufind = self._create_ufind(self.optimize_ops)
        # step 3.2
        # Iterate through the ops and append optimize op which
        # located on current pserver
        opt_op_on_pserver = []
        for _, op in enumerate(self.optimize_ops):
            if self._is_optimizer_op(op) and self._is_opt_op_on_pserver(
                    endpoint, op):
                opt_op_on_pserver.append(op)
        # step 3.3
        # Iterate through the ops, and if an op and the optimize ops
        # which located on current pserver are in one set, then
        # append it into the sub program.

        global_ops = []

        def __append_optimize_op__(op, block, grad_to_block_id, merged_var,
                                   lr_ops):
            if self._is_optimizer_op(op):
                self._append_pserver_ops(block, op, endpoint, grad_to_block_id,
                                         self.origin_program, merged_var)
            elif op not in lr_ops:
                self._append_pserver_non_opt_ops(block, op)

        def __op_have_grad_input__(op):
            for varname in op.input_arg_names:
                if varname.find("@GRAD") >= 0:
                    return varname
            return ""

        def __clone_lr_op_sub_block__(op, program, lr_block):
            if not op.has_attr('sub_block'):
                return

            origin_block_desc = op.attr('sub_block')
            origin_block = self.origin_program.block(origin_block_desc.id)
            assert isinstance(origin_block, Block)
            # we put the new sub block to new block to follow the block
            # hierarchy of the original blocks
            new_sub_block = program.create_block(lr_block.idx)

            # clone vars
            for var in origin_block.vars:
                new_sub_block._clone_variable(var)

            # clone ops
            for origin_op in origin_block.ops:
                cloned_op = self._clone_lr_op(program, new_sub_block, origin_op)
                # clone sub_block of op
                __clone_lr_op_sub_block__(cloned_op, program, new_sub_block)

            # reset the block of op
            op.set_attr('sub_block', new_sub_block)

        # append lr decay ops to the child block if exists
        lr_ops = self._get_lr_ops()
        # record optimize blocks and we can run them on pserver parallel
        optimize_blocks = []
        if len(lr_ops) > 0:
            lr_decay_block = pserver_program.create_block(
                pserver_program.num_blocks - 1)
            optimize_blocks.append(lr_decay_block)
            for _, op in enumerate(lr_ops):
                cloned_op = self._append_pserver_non_opt_ops(lr_decay_block, op)
                # append sub blocks to pserver_program in lr_decay_op
                __clone_lr_op_sub_block__(cloned_op, pserver_program,
                                          lr_decay_block)

        # append op to the current block
        grad_to_block_id = []
        pre_block_idx = pserver_program.num_blocks - 1
        for idx, opt_op in enumerate(opt_op_on_pserver):
            per_opt_block = pserver_program.create_block(pre_block_idx)
            optimize_blocks.append(per_opt_block)
            # append grad merging ops before clip and weight decay
            # cases may like:
            # L2Decay op -> clip op -> optimize
            for _, op in enumerate(self.optimize_ops):
                # find the origin @GRAD var before clipping
                grad_varname_for_block = __op_have_grad_input__(op)
                if ufind.is_connected(op, opt_op) and grad_varname_for_block:
                    merged_var = self._append_pserver_grad_merge_ops(
                        per_opt_block, grad_varname_for_block, endpoint,
                        grad_to_block_id, self.origin_program)
                    break  # append optimize op once then append other ops.
            for _, op in enumerate(self.optimize_ops):
                # optimizer is connected to itself
                if ufind.is_connected(op, opt_op) and op not in global_ops:
                    __append_optimize_op__(op, per_opt_block, grad_to_block_id,
                                           merged_var, lr_ops)

        # dedup grad to ids list
        grad_to_block_id = list(set(grad_to_block_id))
        # append global ops
        if global_ops:
            opt_state_block = pserver_program.create_block(
                pserver_program.num_blocks - 1)
            optimize_blocks.append(opt_state_block)
            for glb_op in global_ops:
                __append_optimize_op__(glb_op, opt_state_block,
                                       grad_to_block_id, None, lr_ops)

        # process distributed lookup_table
        prefetch_var_name_to_block_id = []
        if self.has_distributed_lookup_table:
            pserver_index = self.pserver_endpoints.index(endpoint)
            table_opt_block = self._create_table_optimize_block(
                pserver_index, pserver_program, pre_block_idx, grad_to_block_id)
            optimize_blocks.append(table_opt_block)
            prefetch_var_name_to_block_id = self._create_prefetch_block(
                pserver_index, pserver_program, table_opt_block)
            checkpoint_block_id = self._create_checkpoint_save_block(
                pserver_program, table_opt_block.idx)

        # NOTE: if has_distributed_lookup_table is False, then prefetch_block will
        # not be executed, so it's safe to use optimize_block to hold the place
        if self.has_distributed_lookup_table:
            assert len(prefetch_var_name_to_block_id) > 0
        else:
            assert len(prefetch_var_name_to_block_id) == 0

        attrs = {
            "optimize_blocks": optimize_blocks,
            "endpoint": endpoint,
            "Fanin": self.trainer_num,
            "sync_mode": self.sync_mode,
            "grad_to_block_id": grad_to_block_id,
        }
        if len(prefetch_var_name_to_block_id) > 0:
            attrs['prefetch_var_name_to_block_id'] \
                = prefetch_var_name_to_block_id
            attrs['checkpint_block_id'] = checkpoint_block_id

        # step5 append the listen_and_serv op
        pserver_program.global_block().append_op(
            type="listen_and_serv",
            inputs={'X': recv_inputs},
            outputs={},
            attrs=attrs)

        pserver_program._sync_with_cpp()
        return pserver_program

    def get_startup_program(self, endpoint, pserver_program):
        """
        Get startup program for current parameter server.
        Modify operator input variables if there are variables that
        were split to several blocks.

        Args:
            endpoint (str): current pserver endpoint.
            pserver_program (Program): call get_pserver_program first and
                pass the result here.

        Returns:
            Program: parameter server side startup program.
        """
        s_prog = Program()
        orig_s_prog = default_startup_program()
        s_prog.random_seed = orig_s_prog.random_seed
        params = self.param_grad_ep_mapping[endpoint]["params"]

        def _get_splited_name_and_shape(varname):
            for idx, splited_param in enumerate(params):
                pname = splited_param.name
                if same_or_split_var(pname, varname) and varname != pname:
                    return pname, splited_param.shape
            return "", []

        # 1. create vars in pserver program to startup program
        pserver_vars = pserver_program.global_block().vars
        created_var_map = collections.OrderedDict()
        for _, var in six.iteritems(pserver_vars):
            tmpvar = s_prog.global_block()._clone_variable(var)
            created_var_map[var.name] = tmpvar

        # 2. rename op outputs
        for op in orig_s_prog.global_block().ops:
            new_outputs = collections.OrderedDict()
            # do not append startup op if var is not on this pserver
            op_on_pserver = False
            for key in op.output_names:
                newname, _ = _get_splited_name_and_shape(op.output(key)[0])
                if newname:
                    op_on_pserver = True
                    new_outputs[key] = created_var_map[newname]
                elif op.output(key)[0] in pserver_vars:
                    op_on_pserver = True
                    new_outputs[key] = pserver_vars[op.output(key)[0]]

            if op_on_pserver:
                # most startup program ops have no inputs
                new_inputs = self._get_input_map_from_op(pserver_vars, op)

                if op.type in [
                        "gaussian_random", "fill_constant", "uniform_random"
                ]:
                    op.attrs["shape"] = new_outputs["Out"].shape
                s_prog.global_block().append_op(
                    type=op.type,
                    inputs=new_inputs,
                    outputs=new_outputs,
                    attrs=op.attrs)
        return s_prog

    # ====================== private transpiler functions =====================

    def _has_distributed_lookup_table(self):
        # process lookup_table_op
        # 1. check all lookup_table_op is distributed
        # 2. check all lookup_table_op share the same table.
        distributed_lookup_table_ops = []
        # support only one distributed_lookup_table now
        self.table_name = None
        for op in self.origin_program.global_block().ops:
            if op.type == LOOKUP_TABLE_TYPE:
                if op.attrs['is_distributed'] is True:
                    if self.table_name is None:
                        self.table_name = op.input("W")[0]
                    if self.table_name != op.input("W")[0]:
                        raise RuntimeError("all distributed lookup_table_ops"
                                           " should have only one table")
                    distributed_lookup_table_ops.append(op)
                else:
                    if self.table_name is not None:
                        assert op.input("W")[0] != self.table_name

        return len(distributed_lookup_table_ops) > 0

    def _update_dist_lookup_table_vars(self, param_list, grad_list,
                                       params_grads):
        # TODO(wuyi): put find a way to put dist lookup table stuff all together.
        # update self.table_param_grad and self.trainer_side_table_grad_list
        program = self.origin_program
        if self.has_distributed_lookup_table:
            param_list = [
                param for param in param_list if param.name != self.table_name
            ]
            grad_list = [
                grad for grad in grad_list
                if grad.name != grad_var_name(self.table_name)
            ]
            self.table_param_grad = [
                param_grad for param_grad in params_grads
                if param_grad[0].name == self.table_name
            ][0]
            table_grad_var = self.table_param_grad[1]
            if self.sync_mode:
                self.trainer_side_table_grad_list = [
                    program.global_block().create_var(
                        name="%s.trainer_%d.pserver_%d" %
                        (table_grad_var.name, self.trainer_id, index),
                        type=table_grad_var.type,
                        shape=table_grad_var.shape,
                        dtype=table_grad_var.dtype)
                    for index in range(len(self.pserver_endpoints))
                ]
            else:
                self.trainer_side_table_grad_list = [
                    program.global_block().create_var(
                        name="%s.pserver_%d" % (table_grad_var.name, index),
                        type=table_grad_var.type,
                        shape=table_grad_var.shape,
                        dtype=table_grad_var.dtype)
                    for index in range(len(self.pserver_endpoints))
                ]
        return param_list, grad_list

    def _init_splited_vars(self):
        # update these mappings for further transpile:
        # 1. param_var_mapping: param var name -> [splited params vars]
        # 2. grad_var_mapping: grad var name -> [splited grads vars]
        # 3. grad_param_mapping: grad.blockx -> param.blockx
        # 4. param_grad_ep_mapping: ep -> {"params": [], "grads": []}

        param_list = []
        grad_list = []
        param_grad_set = set()
        for p, g in self.params_grads:
            # skip parameter marked not trainable
            if type(p) == Parameter and p.trainable == False:
                continue
            if p.name not in param_grad_set:
                param_list.append(p)
                param_grad_set.add(p.name)
            if g.name not in param_grad_set:
                grad_list.append(g)
                param_grad_set.add(g.name)

        param_list, grad_list = self._update_dist_lookup_table_vars(
            param_list, grad_list, self.params_grads)

        if self.config.slice_var_up:
            # when we slice var up into blocks, we will slice the var according to
            # pserver services' count. A pserver may have two or more listening ports.
            grad_blocks = slice_variable(grad_list,
                                         len(self.pserver_endpoints),
                                         self.config.min_block_size)
            param_blocks = slice_variable(param_list,
                                          len(self.pserver_endpoints),
                                          self.config.min_block_size)
        else:
            # when we do NOT slice var up into blocks, we will always slice params
            # grads into one block.
            grad_blocks = slice_variable(grad_list, 1,
                                         self.config.min_block_size)
            param_blocks = slice_variable(param_list, 1,
                                          self.config.min_block_size)
        assert (len(grad_blocks) == len(param_blocks))

        # origin_varname -> [splited_var]
        self.param_var_mapping = self._create_vars_from_blocklist(
            self.origin_program, param_blocks)
        self.grad_var_mapping = self._create_vars_from_blocklist(
            self.origin_program,
            grad_blocks,
            add_trainer_suffix=self.trainer_num > 1)
        self.grad_param_mapping = collections.OrderedDict()
        for g, p in zip(grad_blocks, param_blocks):
            g_name, g_bid, _ = g.split(":")
            p_name, p_bid, _ = p.split(":")
            self.grad_param_mapping[self.grad_var_mapping[g_name][int(g_bid)]] =  \
                    self.param_var_mapping[p_name][int(p_bid)]

        # create mapping of endpoint -> split var to create pserver side program
        self.param_grad_ep_mapping = collections.OrderedDict()
        [
            self.param_grad_ep_mapping.update({
                ep: {
                    "params": [],
                    "grads": []
                }
            }) for ep in self.pserver_endpoints
        ]

    # transpiler function for dis lookup_table
    def _replace_lookup_table_op_with_prefetch(self, program,
                                               pserver_endpoints):
        # 1. replace lookup_table_op with split_ids_op -> prefetch_op -> sum_op
        # self.all_prefetch_input_vars =
        #       [[var0_prefetch_in_pserver0, var0_prefetch_in_pserver1]
        #        [var1_prefetch_in_pserver0, var1_prefetch_in_pserver1]]
        self.all_prefetch_input_vars = []

        # self.all_prefetch_input_vars =
        #       [[var0_prefetch_in_pserver0, var0_prefetch_in_pserver1]
        #        [var1_prefetch_in_pserver0, var1_prefetch_in_pserver1]]
        self.all_prefetch_output_vars = []

        continue_search_lookup_table_op = True
        while continue_search_lookup_table_op:
            continue_search_lookup_table_op = False
            all_ops = program.global_block().ops
            for op in all_ops:
                if op.type == LOOKUP_TABLE_TYPE:
                    continue_search_lookup_table_op = True

                    lookup_table_op_index = list(all_ops).index(op)
                    ids_name = op.input("Ids")
                    out_name = op.output("Out")

                    ids_var = program.global_block().vars[ids_name[0]]
                    prefetch_input_vars = self._create_splited_vars(
                        source_var=ids_var,
                        block=program.global_block(),
                        tag="_prefetch_in_")
                    self.all_prefetch_input_vars.append(prefetch_input_vars)

                    out_var = program.global_block().vars[out_name[0]]
                    prefetch_output_vars = self._create_splited_vars(
                        source_var=out_var,
                        block=program.global_block(),
                        tag="_prefetch_out_")
                    self.all_prefetch_output_vars.append(prefetch_output_vars)

                    # insert split_ids_op
                    program.global_block()._insert_op(
                        index=lookup_table_op_index,
                        type="split_ids",
                        inputs={
                            'Ids': [
                                program.global_block().vars[varname]
                                for varname in ids_name
                            ]
                        },
                        outputs={"Out": prefetch_input_vars})

                    # insert prefetch_op
                    program.global_block()._insert_op(
                        index=lookup_table_op_index + 1,
                        type="prefetch",
                        inputs={'X': prefetch_input_vars},
                        outputs={"Out": prefetch_output_vars},
                        attrs={
                            "epmap": pserver_endpoints,
                            # FIXME(qiao) temporarily disable this config because prefetch
                            # is not act as other rpc op, it's more like a forward op
                            # RPC_OP_ROLE_ATTR_NAME: RPC_OP_ROLE_ATTR_VALUE
                        })

                    # insert concat_op
                    program.global_block()._insert_op(
                        index=lookup_table_op_index + 2,
                        type="merge_ids",
                        inputs={
                            'Ids': [
                                program.global_block().vars[varname]
                                for varname in ids_name
                            ],
                            'X': prefetch_output_vars
                        },
                        outputs={
                            "Out": [
                                program.global_block().vars[varname]
                                for varname in out_name
                            ]
                        })

                    # delete lookup_table_op
                    delete_ops(program.global_block(), [op])
                    # break for loop
                    break

    def _split_table_grad_and_add_send_vars(self, program, pserver_endpoints):
        # 2. add split_ids_op and send_op to send gradient to pservers
        # there should only be one table_name
        all_ops = program.global_block().ops
        table_grad_name = grad_var_name(self.table_name)
        for op in all_ops:
            if table_grad_name in op.output_arg_names:
                op_index = list(all_ops).index(op)
                # insert split_ids_op
                program.global_block()._insert_op(
                    index=op_index + 1,
                    type="split_ids",
                    inputs={
                        'Ids': [program.global_block().vars[table_grad_name]]
                    },
                    outputs={"Out": self.trainer_side_table_grad_list})
                program.global_block()._insert_op(
                    index=op_index + 2,
                    type="send",
                    inputs={'X': self.trainer_side_table_grad_list},
                    outputs={},
                    attrs={
                        "sync_mode": True,
                        "epmap": pserver_endpoints,
                        RPC_OP_ROLE_ATTR_NAME: RPC_OP_ROLE_ATTR_VALUE
                    })
                break

    def _create_prefetch_block(self, pserver_index, pserver_program,
                               optimize_block):
        # STEP: create prefetch block
        table_var = pserver_program.global_block().vars[self.table_name]
        prefetch_var_name_to_block_id = []
        for index in range(len(self.all_prefetch_input_vars)):
            prefetch_block = pserver_program.create_block(optimize_block.idx)
            trainer_ids = self.all_prefetch_input_vars[index][pserver_index]
            pserver_ids = pserver_program.global_block().create_var(
                name=trainer_ids.name,
                type=trainer_ids.type,
                shape=trainer_ids.shape,
                dtype=trainer_ids.dtype)
            trainer_out = self.all_prefetch_output_vars[index][pserver_index]
            pserver_out = pserver_program.global_block().create_var(
                name=trainer_out.name,
                type=trainer_out.type,
                shape=trainer_out.shape,
                dtype=trainer_out.dtype)
            prefetch_block.append_op(
                type="lookup_sparse_table",
                inputs={'Ids': pserver_ids,
                        "W": table_var},
                outputs={"Out": pserver_out},
                attrs={
                    "is_sparse": True,  # has no effect on lookup_table op
                    "is_distributed": True,
                    "padding_idx": -1
                })
            prefetch_var_name_to_block_id.append(trainer_ids.name + ":" + str(
                prefetch_block.idx))
        return prefetch_var_name_to_block_id

    def _create_table_optimize_block(self, pserver_index, pserver_program,
                                     pre_block_idx, grad_to_block_id):
        # STEP: create table optimize block
        # create table param and grad var in pserver program
        origin_param_var = self.origin_program.global_block().vars[
            self.table_name]
        param_var = pserver_program.global_block().create_var(
            name=origin_param_var.name,
            shape=origin_param_var.shape,
            dtype=origin_param_var.dtype,
            type=core.VarDesc.VarType.SELECTED_ROWS,
            persistable=True)
        # parameter must be selected rows
        param_var.desc.set_type(core.VarDesc.VarType.SELECTED_ROWS)
        grad_var = pserver_program.global_block()._clone_variable(
            self.origin_program.global_block().vars[grad_var_name(
                self.table_name)])

        # create table optimize block in pserver program
        table_opt_op = [
            op for op in self.optimize_ops
            if 'Param' in op.input_names and op.input("Param")[0] ==
            self.table_name
        ][0]
        table_opt_block = pserver_program.create_block(pre_block_idx)

        if self.sync_mode:
            # create grad vars in pserver program
            table_grad_var = self.table_param_grad[1]
            pserver_side_table_grad_list = [
                pserver_program.global_block().create_var(
                    name="%s.trainer_%d.pserver_%d" %
                    (table_grad_var.name, index, pserver_index),
                    type=table_grad_var.type,
                    shape=table_grad_var.shape,
                    dtype=table_grad_var.dtype)
                for index in range(self.trainer_num)
            ]

            # append sum op for pserver_side_table_grad_list
            table_opt_block.append_op(
                type="sum",
                inputs={"X": pserver_side_table_grad_list},
                outputs={"Out": [grad_var]},
                attrs={"use_mkldnn": False})
        else:
            # in async_mode, for table gradient, it also need to be splited to each parameter server
            origin_grad_name = grad_var.name
            splited_grad_name = self.trainer_side_table_grad_list[
                pserver_index].name
            if not splited_grad_name.startswith(origin_grad_name):
                raise ValueError("origin_grad_var: " + splited_grad_name +
                                 " grad_var:" + grad_var.name)
            grad_var = pserver_program.global_block()._rename_var(
                origin_grad_name, splited_grad_name)

        lr_var = pserver_program.global_block().vars[table_opt_op.input(
            "LearningRate")[0]]
        inputs = {
            "Param": [param_var],
            "Grad": [grad_var],
            "LearningRate": [lr_var]
        }
        outputs = {"ParamOut": [param_var]}
        # only support sgd now
        import logging
        logging.warn(
            "distribute lookup table only support sgd optimizer, change it's optimizer to sgd instead of "
            + table_opt_op.type)
        table_opt_block.append_op(type="sgd", inputs=inputs, outputs=outputs)

        # add table parameter gradient and it's block id to grad_to_block_id
        grad_to_block_id.append(grad_var.name + ":" + str(table_opt_block.idx))

        return table_opt_block

    def _create_checkpoint_save_block(self, pserver_program, pre_block_idx):
        """
        create a new block to handle save checkpoint.
        """
        import os

        pserver_program.global_block().create_var(
            name="kLookupTablePath",
            persistable=True,
            type=core.VarDesc.VarType.RAW)

        checkpoint_save_block = pserver_program.create_block(pre_block_idx)
        # this 'file_path' do not be used in save lookup table variable
        checkpoint_save_block.append_op(
            type='save',
            inputs={'X': [self.table_name]},
            outputs={},
            attrs={'file_path': "none"})

        return checkpoint_save_block.idx

    def _create_vars_from_blocklist(self,
                                    program,
                                    block_list,
                                    add_trainer_suffix=False):
        """
        Create vars for each split.
        NOTE: only grads need to be named for different trainers, use
              add_trainer_suffix to rename the grad vars.
        Args:
            program (ProgramDesc): ProgramDesc which gradients blong.
            block_list (list[(varname, block_id, block_size)]): List of gradient blocks.
            add_trainer_suffix (Bool): Add trainer suffix to new variable's name if set True.
        Returns:
            var_mapping (collections.OrderedDict(varname->[new_varname_variable])):A dict mapping
                from original var name to each var split.
        """

        # varname->[(block_id, current_block_size)]
        block_map = collections.OrderedDict()

        var_mapping = collections.OrderedDict()
        for block_str in block_list:
            varname, offset, size = block_str.split(":")
            if varname not in block_map:
                block_map[varname] = []
            block_map[varname].append((int(offset), int(size)))

        for varname, splited in six.iteritems(block_map):
            orig_var = program.global_block().var(varname)
            if len(splited) == 1:
                if self.sync_mode and add_trainer_suffix:
                    new_var_name = "%s.trainer_%d" % \
                        (orig_var.name, self.trainer_id)
                    program.global_block()._rename_var(varname, new_var_name)
                    var_mapping[varname] = \
                        [program.global_block().var(new_var_name)]
                else:
                    var_mapping[varname] = \
                        [program.global_block().var(orig_var.name)]
                continue

            var_mapping[varname] = []
            orig_shape = orig_var.shape
            orig_dim1_flatten = 1
            if len(orig_shape) >= 2:
                orig_dim1_flatten = reduce(lambda x, y: x * y, orig_shape[1:])

            for i, block in enumerate(splited):
                size = block[1]
                rows = size // orig_dim1_flatten
                splited_shape = [rows]
                if len(orig_shape) >= 2:
                    splited_shape.extend(orig_shape[1:])
                new_var_name = ""
                if self.sync_mode and add_trainer_suffix:
                    new_var_name = "%s.block%d.trainer_%d" % \
                        (varname, i, self.trainer_id)
                else:
                    new_var_name = "%s.block%d" % \
                        (varname, i)
                var = program.global_block().create_var(
                    name=new_var_name,
                    persistable=False,
                    dtype=orig_var.dtype,
                    type=orig_var.type,
                    shape=splited_shape)  # flattend splited var
                var_mapping[varname].append(var)
            program.global_block()._sync_with_cpp()
        return var_mapping

    def _create_splited_vars(self, source_var, block, tag):
        return [
            block.create_var(
                name=str(source_var.name + tag + str(index)),
                type=source_var.type,
                shape=source_var.shape,
                dtype=source_var.dtype)
            for index in range(len(self.pserver_endpoints))
        ]

    def _clone_var(self, block, var, persistable=True):
        return block.create_var(
            name=var.name,
            shape=var.shape,
            dtype=var.dtype,
            type=var.type,
            lod_level=var.lod_level,
            persistable=persistable)

    def _insert_split_op(self, program, orig_var, index, splited_vars):
        if orig_var.type == core.VarDesc.VarType.SELECTED_ROWS:
            height_sections = []
            for v in splited_vars:
                height_sections.append(v.shape[0])
            program.global_block()._insert_op(
                index=index + 1,
                type="split_selected_rows",
                inputs={"X": orig_var},
                outputs={"Out": splited_vars},
                attrs={"height_sections": height_sections})
        elif orig_var.type == core.VarDesc.VarType.LOD_TENSOR:
            sections = []
            for v in splited_vars:
                sections.append(v.shape[0])
            program.global_block()._insert_op(
                index=index + 1,
                type="split_byref",
                inputs={"X": orig_var},
                outputs={"Out": splited_vars},
                attrs={"sections": sections}  # assume split evenly
            )
        else:
            AssertionError("Variable type should be in set "
                           "[LOD_TENSOR, SELECTED_ROWS]")

    def _get_optimizer_input_shape(self, op_type, varkey, orig_shape,
                                   param_shape):
        """
        Returns the shape for optimizer inputs that need to be reshaped when
        Param and Grad is split to multiple servers.
        """
        # HACK(typhoonzero): Should use functions of corresponding optimizer in
        # optimizer.py to get the shape, do not  bind this in the transpiler.
        if op_type == "adam":
            if varkey in ["Moment1", "Moment2"]:
                return param_shape
        elif op_type == "adagrad":
            if varkey == "Moment":
                return param_shape
        elif op_type == "adamax":
            if varkey in ["Moment", "InfNorm"]:
                return param_shape
        elif op_type == "momentum":
            if varkey == "Velocity":
                return param_shape
        elif op_type == "":
            if varkey == "Moment":
                return param_shape
        elif op_type == "sgd":
            pass
        return orig_shape

    def _get_varname_parts(self, varname):
        # returns origin, blockid, trainerid
        orig_var_name = ""
        trainer_part = ""
        block_part = ""
        trainer_idx = varname.find(".trainer_")
        if trainer_idx >= 0:
            trainer_part = varname[trainer_idx + 1:]
        else:
            trainer_idx = len(varname)
        block_index = varname.find(".block")
        if block_index >= 0:
            block_part = varname[block_index + 1:trainer_idx]
        else:
            block_index = len(varname)
        orig_var_name = varname[0:min(block_index, trainer_idx)]
        return orig_var_name, block_part, trainer_part

    def _orig_varname(self, varname):
        orig, _, _ = self._get_varname_parts(varname)
        return orig

    def _append_pserver_grad_merge_ops(self, optimize_block,
                                       grad_varname_for_block, endpoint,
                                       grad_to_block_id, origin_program):
        program = optimize_block.program
        pserver_block = program.global_block()
        grad_block = None
        for g in self.param_grad_ep_mapping[endpoint]["grads"]:
            if self._orig_varname(g.name) == \
                    self._orig_varname(grad_varname_for_block):
                grad_block = g
                break
        if not grad_block:
            # do not append this op if current endpoint
            # is not dealing with this grad block
            return
        orig_varname, block_name, trainer_name = self._get_varname_parts(
            grad_block.name)
        if block_name:
            merged_var_name = '.'.join([orig_varname, block_name])
        else:
            merged_var_name = orig_varname
        merged_var = \
            pserver_block.vars[merged_var_name]
        grad_to_block_id.append(merged_var.name + ":" + str(optimize_block.idx))
        if self.sync_mode and self.trainer_num > 1:
            vars2merge = []
            for i in range(self.trainer_num):
                per_trainer_name = "%s.trainer_%d" % \
                (merged_var_name, i)
                vars2merge.append(pserver_block.vars[per_trainer_name])

            optimize_block.append_op(
                type="sum",
                inputs={"X": vars2merge},
                outputs={"Out": merged_var},
                attrs={"use_mkldnn": False})
            # TODO(panyx0718): What if it's SELECTED_ROWS.
            if not merged_var.type == core.VarDesc.VarType.SELECTED_ROWS:
                optimize_block.append_op(
                    type="scale",
                    inputs={"X": merged_var},
                    outputs={"Out": merged_var},
                    attrs={"scale": 1.0 / float(self.trainer_num)})
        return merged_var

    def _append_pserver_ops(self, optimize_block, opt_op, endpoint,
                            grad_to_block_id, origin_program, merged_var):
        program = optimize_block.program
        pserver_block = program.global_block()
<<<<<<< HEAD
        new_inputs = collections.OrderedDict()
=======
        new_inputs = dict()

>>>>>>> 83c85f34
        # update param/grad shape first, then other inputs like
        # moment can use the updated shape
        def _get_param_block(opt_op):
            # param is already created on global program
            param_block = None
            for p in self.param_grad_ep_mapping[endpoint]["params"]:
                if same_or_split_var(p.name, opt_op.input("Param")[0]):
                    param_block = p
                    break
            return param_block

        for key in opt_op.input_names:
            if key == "Grad":
                new_inputs[key] = merged_var
            # For RMSProp optimizer
            elif key == "Moment" or key == "MeanSquare":
                param_block = _get_param_block(opt_op)
                if not param_block:
                    return
                moment_var = origin_program.global_block().vars[opt_op.input(
                    key)[0]]
                tmpvar = pserver_block.create_var(
                    name=moment_var.name,
                    persistable=moment_var.persistable,
                    dtype=moment_var.dtype,
                    # change to use same shape as param
                    # TODO(typhoonzero): didn't append .block in the var name,
                    # may affect checkpoint saving? Need to verify.
                    shape=param_block.shape)
                new_inputs[key] = tmpvar
            elif key == "Param":
                param_block = _get_param_block(opt_op)
                if not param_block:
                    return
                tmpvar = pserver_block.create_var(
                    name=param_block.name,
                    persistable=True,
                    dtype=param_block.dtype,
                    shape=param_block.shape)
                new_inputs[key] = tmpvar
            elif key == "LearningRate":
                # learning rate variable has already be created by non-optimize op,
                # don't create it once again.
                lr_varname = opt_op.input(key)[0]
                if lr_varname in pserver_block.vars:
                    new_inputs[key] = pserver_block.vars[opt_op.input(key)[0]]
                else:
                    origin_var = origin_program.global_block().vars[lr_varname]
                    tmpvar = pserver_block.create_var(
                        name=origin_var.name,
                        persistable=origin_var.persistable,
                        dtype=origin_var.dtype,
                        shape=origin_var.shape)
                    new_inputs[key] = tmpvar

        for key in opt_op.input_names:
            new_shape = None
            if key in ["Param", "Grad", "LearningRate", "Moment", "MeanSquare"]:
                continue
            var = self.origin_program.global_block().vars[opt_op.input(key)[0]]
            # update accumulator variable shape
            param_shape = new_inputs["Param"].shape
            new_shape = self._get_optimizer_input_shape(opt_op.type, key,
                                                        var.shape, param_shape)
            tmpvar = pserver_block.create_var(
                name=var.name,
                persistable=var.persistable,
                dtype=var.dtype,
                shape=new_shape)
            new_inputs[key] = tmpvar

        # change output's ParamOut variable
        outputs = self._get_output_map_from_op(
            self.origin_program.global_block().vars, opt_op)
        outputs["ParamOut"] = new_inputs["Param"]

        optimize_block.append_op(
            type=opt_op.type,
            inputs=new_inputs,
            outputs=outputs,
            attrs=opt_op.attrs)

    def _is_splited_grad_var(self, var, var_dict):
        grad_block = None
        for _, g in six.iteritems(var_dict):
            if self._orig_varname(g.name) == self._orig_varname(var.name):
                if g.name.find(".trainer_") == -1:
                    grad_block = g
                    break
        return grad_block

    def _clone_lr_op(self, program, block, op):
        inputs = self._get_input_map_from_op(
            self.origin_program.global_block().vars, op)
        for key, varlist in six.iteritems(inputs):
            if not isinstance(varlist, list):
                varlist = [varlist]
            for var in varlist:
                if var not in program.global_block().vars:
                    block._clone_variable(var)

        outputs = self._get_output_map_from_op(
            self.origin_program.global_block().vars, op)
        for key, varlist in six.iteritems(outputs):
            if not isinstance(varlist, list):
                varlist = [varlist]
            for var in varlist:
                if var not in program.global_block().vars:
                    block._clone_variable(var)

        return block.append_op(
            type=op.type, inputs=inputs, outputs=outputs, attrs=op.attrs)

    def _append_pserver_non_opt_ops(self, optimize_block, opt_op):
        program = optimize_block.program
        # Append the ops for parameters that do not need to be optimized/updated
        inputs = self._get_input_map_from_op(
            self.origin_program.global_block().vars, opt_op)
        for key, varlist in six.iteritems(inputs):
            if not isinstance(varlist, list):
                varlist = [varlist]
            for var in varlist:
                # for ops like clipping and weight decay, get the splited var
                # for inputs/outputs
                grad_block = self._is_splited_grad_var(
                    var, program.global_block().vars)
                if grad_block:
                    inputs[key] = grad_block
                elif var.name not in program.global_block().vars:
                    program.global_block().create_var(
                        name=var.name,
                        persistable=var.persistable,
                        dtype=var.dtype,
                        shape=var.shape)

        outputs = self._get_output_map_from_op(
            self.origin_program.global_block().vars, opt_op)
        for key, varlist in six.iteritems(outputs):
            if not isinstance(varlist, list):
                varlist = [varlist]
            for var in varlist:
                grad_block = self._is_splited_grad_var(
                    var, program.global_block().vars)
                if grad_block:
                    outputs[key] = grad_block
                elif var.name not in program.global_block().vars:
                    program.global_block()._clone_variable(var)

        return optimize_block.append_op(
            type=opt_op.type,
            inputs=inputs,
            outputs=outputs,
            attrs=opt_op.attrs)

    def _is_op_connected(self, op1, op2):
        # If one op's input is another op's output or
        # one op's output is another op's input, we say
        # the two operator is connected.
        if set(op1.desc.output_arg_names()) & set(op2.desc.input_arg_names()) or \
           set(op1.desc.input_arg_names()) & set(op2.desc.output_arg_names()):
            return True
        return False

    def _create_ufind(self, optimize_ops):
        # Create a unit find data struct by optimize ops
        ufind = UnionFind(optimize_ops)
        for i in range(len(optimize_ops)):
            for j in range(i, len(optimize_ops)):
                op1 = optimize_ops[i]
                op2 = optimize_ops[j]
                if self._is_op_connected(op1, op2):
                    ufind.union(op1, op2)
        return ufind

    def _is_optimizer_op(self, op):
        if "Param" in op.input_names and \
            "LearningRate" in op.input_names:
            return True
        return False

    def _is_opt_op_on_pserver(self, endpoint, op):
        param_names = [
            p.name for p in self.param_grad_ep_mapping[endpoint]["params"]
        ]
        if op.input("Param")[0] in param_names:
            return True
        else:
            for n in param_names:
                param = op.input("Param")[0]
                if same_or_split_var(n, param) and n != param:
                    return True
            return False

    def _get_input_map_from_op(self, varmap, op):
        """Returns a dict from op input name to the vars in varmap."""
        iomap = collections.OrderedDict()
        for key in op.input_names:
            vars = []
            for varname in op.input(key):
                vars.append(varmap[varname])
            if len(vars) == 1:
                iomap[key] = vars[0]
            else:
                iomap[key] = vars
        return iomap

    def _get_output_map_from_op(self, varmap, op):
        """Returns a dict from op output name to the vars in varmap."""
        iomap = collections.OrderedDict()
        for key in op.output_names:
            vars = []
            for varname in op.output(key):
                vars.append(varmap[varname])
            if len(vars) == 1:
                iomap[key] = vars[0]
            else:
                iomap[key] = vars
        return iomap

    def _get_lr_ops(self):
        lr_ops = []
        # find learning rate variables by optimize op
        lr_vars = set()
        for op in self.optimize_ops:
            if self._is_optimizer_op(op):
                lr_vars.add(op.input("LearningRate")[0])

        find_ops = []
        # find ops which output is lr var
        block = self.origin_program.global_block()
        for op in block.ops:
            if set(op.output_arg_names) & lr_vars:
                find_ops.append(op)
        # make a union find struct by the ops in default_main_program
        ufind = UnionFind(block.ops)

        for op1 in block.ops:
            for op2 in block.ops:
                # NOTE: we need to skip all optimize ops, since it is connected
                # with forward/backward ops and lr ops, we only need the lr ops.
                if op1 != op2 and self._is_op_connected(op1, op2) and \
                    not self._is_optimizer_op(op1) and not self._is_optimizer_op(op2):
                    ufind.union(op1, op2)
        # find all ops which is related with lr var
        for op1 in block.ops:
            for op2 in find_ops:
                if ufind.is_connected(op1, op2):
                    lr_ops.append(op1)
                    # we only need to append op for once
                    break
        return lr_ops

    def _is_opt_role_op(self, op):
        # NOTE: depend on oprole to find out whether this op is for
        # optimize
        op_maker = core.op_proto_and_checker_maker
        optimize_role = core.op_proto_and_checker_maker.OpRole.Optimize
        if op_maker.kOpRoleAttrName() in op.attrs and \
            int(op.attrs[op_maker.kOpRoleAttrName()]) == int(optimize_role):
            return True
        return False

    def _get_optimize_pass(self):
        """
        Get optimizer operators, parameters and gradients from origin_program
        Returns:
            opt_ops (list): optimize operators.
            params_grads (dict): paramter->gradient.
        """
        block = self.origin_program.global_block()
        opt_ops = []
        params_grads = []
        origin_var_dict = self.origin_program.global_block().vars
        for op in block.ops:
            if self._is_opt_role_op(op):
                opt_ops.append(op)
                # HACK(wuyi): if we find grad vars from input of optimize
                # ops, we may get the output of clip op. Use syntax "@GRAD"
                # and op_role_var to get the pair.
                for input_name in op.input_arg_names:
                    if input_name.find("@GRAD") != -1 and \
                        op.attrs[RPC_OP_ROLE_ATTR_NAME]:
                        param_name = op.attrs[OP_ROLE_VAR_ATTR_NAME][0]
                        params_grads.append([
                            origin_var_dict[param_name],
                            origin_var_dict[input_name]
                        ])
            else:
                pass
        return opt_ops, params_grads<|MERGE_RESOLUTION|>--- conflicted
+++ resolved
@@ -1183,12 +1183,8 @@
                             grad_to_block_id, origin_program, merged_var):
         program = optimize_block.program
         pserver_block = program.global_block()
-<<<<<<< HEAD
         new_inputs = collections.OrderedDict()
-=======
-        new_inputs = dict()
-
->>>>>>> 83c85f34
+
         # update param/grad shape first, then other inputs like
         # moment can use the updated shape
         def _get_param_block(opt_op):
