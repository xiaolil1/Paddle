--- conflicted
+++ resolved
@@ -15,21 +15,14 @@
 from __future__ import print_function
 
 from .distribute_transpiler import DistributeTranspiler, DistributeTranspilerConfig
-from .inference_transpiler import InferenceTranspiler
 from .memory_optimization_transpiler import memory_optimize, release_memory
 from .ps_dispatcher import HashName, RoundRobin
 
 __all__ = [
-<<<<<<< HEAD
     "DistributeTranspiler",
-    "InferenceTranspiler",
     "memory_optimize",
     "release_memory",
     "HashName",
     "RoundRobin",
     "DistributeTranspilerConfig",
-=======
-    "DistributeTranspiler", "memory_optimize", "release_memory", "HashName",
-    "RoundRobin", "DistributeTranspilerConfig"
->>>>>>> d4570f04
 ]