--- conflicted
+++ resolved
@@ -77,31 +77,21 @@
                 conv2d_param).astype(np.float32) * scale_output_shift
             output2 = conv2d_forward_refer(
                 np.round((input_shift) * self.scale_in).astype(np.int32),
-<<<<<<< HEAD
-                np.round(filter * self.scale_weights[0] * 0.5).astype(np.int32),
-                self.groups, conv2d_param).astype(np.float32) * (
-                    self.scale_out / (self.scale_in * self.scale_weights[0] *
-                                      0.5))
+                filter_int, self.groups,
+                conv2d_param).astype(np.float32) * scale_output_shift
             if self.fuse_relu:
                 output = np.maximum(np.round(output1 - output2),
                                     0).astype(self.dsttype)
             else:
                 output = np.round(output1 - output2).astype(self.dsttype)
-=======
-                filter_int, self.groups,
-                conv2d_param).astype(np.float32) * scale_output_shift
-            output = np.round(output1 - output2).astype(self.dsttype)
->>>>>>> a437754b
         else:
             filter_int = np.round(filter *
                                   self.scale_weights[0]).astype(np.int32)
             scale_output_shift = self.scale_out / (self.scale_in *
                                                    self.scale_weights[0])
             output1 = conv2d_forward_refer(
-<<<<<<< HEAD
-                input.astype(np.int32),
-                np.round(filter * self.scale_weights[0]).astype(np.int32),
-                self.groups, conv2d_param).astype(np.float32)
+                input.astype(np.int32), filter_int, self.groups,
+                conv2d_param).astype(np.float32)
             if self.fuse_relu:
                 output = np.maximum(
                     np.round(output1 * (self.scale_out / (
@@ -111,11 +101,6 @@
                 output = np.round(output1 * (self.scale_out / (
                     self.scale_in *
                     self.scale_weights[0]))).astype(self.dsttype)
-=======
-                input.astype(np.int32), filter_int, self.groups,
-                conv2d_param).astype(np.float32)
-            output = np.round(output1 * scale_output_shift).astype(self.dsttype)
->>>>>>> a437754b
 
         self.inputs = {
             'Input':
@@ -166,7 +151,7 @@
         self.fuse_relu = True
 
 
-#--------------------test conv2d u8 in and s8 out--------------------
+#--------------------test conv2d u8 in and u8 out--------------------
 
 
 class TestConv2d(TestConv2dInt8Op):
@@ -235,14 +220,7 @@
         self.groups = 3
 
 
-<<<<<<< HEAD
 def create_test_int8_class(parent, input_dt, fuse_relu):
-=======
-#--------------------test conv2d s8 in and s8 out--------------------
-
-
-def create_test_int8_class(parent):
->>>>>>> a437754b
     class TestInt8Case(parent):
         def init_dtype(self):
             if input_dt == np.uint8:
@@ -263,7 +241,7 @@
     globals()[cls_name] = TestInt8Case
 
 
-#--------------------test conv2d s8 int and u8 out--------------------
+#--------------------test conv2d s8 in and u8 out--------------------
 
 create_test_int8_class(TestConv2dInt8Op, np.int8, True)
 create_test_int8_class(TestWithPad, np.int8, True)
@@ -272,7 +250,7 @@
 create_test_int8_class(TestWith1x1, np.int8, True)
 create_test_int8_class(TestWithInput1x1Filter1x1, np.int8, True)
 
-#--------------------test conv2d s8 int and s8 out--------------------
+#--------------------test conv2d s8 in and s8 out--------------------
 
 create_test_int8_class(TestConv2dInt8Op, np.int8, False)
 create_test_int8_class(TestWithPad, np.int8, False)
@@ -281,7 +259,7 @@
 create_test_int8_class(TestWith1x1, np.int8, False)
 create_test_int8_class(TestWithInput1x1Filter1x1, np.int8, False)
 
-#--------------------test conv2d u8 int and s8 out--------------------
+#--------------------test conv2d u8 in and s8 out--------------------
 
 create_test_int8_class(TestConv2dInt8Op, np.uint8, False)
 create_test_int8_class(TestWithPad, np.uint8, False)
