--- conflicted
+++ resolved
@@ -111,13 +111,9 @@
             if param_lr == 1.0:
                 return self._global_learning_rate()
             else:
-<<<<<<< HEAD
-                with default_main_program()._lr_schedule_guard():
-=======
                 with default_main_program()._lr_schedule_guard(
                         is_with_opt=True), framework.name_scope(
                             'scale_with_param_lr'):
->>>>>>> 9da9b192
                     return self._global_learning_rate() * param_lr
 
     def _create_accumulators(self, block, parameters):
