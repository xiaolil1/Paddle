#   Copyright (c) 2018 PaddlePaddle Authors. All Rights Reserved.
#
# Licensed under the Apache License, Version 2.0 (the "License");
# you may not use this file except in compliance with the License.
# You may obtain a copy of the License at
#
#     http://www.apache.org/licenses/LICENSE-2.0
#
# Unless required by applicable law or agreed to in writing, software
# distributed under the License is distributed on an "AS IS" BASIS,
# WITHOUT WARRANTIES OR CONDITIONS OF ANY KIND, either express or implied.
# See the License for the specific language governing permissions and
# limitations under the License.
"""
All layers just related to the detection neural network.
"""

from ..layer_helper import LayerHelper
<<<<<<< HEAD
from ..param_attr import ParamAttr
from ..framework import Variable
from layer_function_generator import autodoc
from tensor import concat
from ops import reshape
from ..nets import img_conv_with_bn
from nn import transpose
=======
from ..framework import Variable
from tensor import concat
from ops import reshape
>>>>>>> 7757a8ad
import math

__all__ = [
    'detection_output',
<<<<<<< HEAD
    'multi_box_head',
=======
    'prior_box',
>>>>>>> 7757a8ad
]


def detection_output(scores,
                     loc,
                     prior_box,
                     prior_box_var,
                     background_label=0,
                     nms_threshold=0.3,
                     nms_top_k=400,
                     keep_top_k=200,
                     score_threshold=0.01,
                     nms_eta=1.0):
    """
    **Detection Output Layer**

    This layer applies the NMS to the output of network and computes the 
    predict bounding box location. The output's shape of this layer could
    be zero if there is no valid bounding box.

    Args:
        scores(Variable): A 3-D Tensor with shape [N, C, M] represents the
            predicted confidence predictions. N is the batch size, C is the
            class number, M is number of bounding boxes. For each category
            there are total M scores which corresponding M bounding boxes.
        loc(Variable): A 3-D Tensor with shape [N, M, 4] represents the
            predicted locations of M bounding bboxes. N is the batch size,
            and each bounding box has four coordinate values and the layout
            is [xmin, ymin, xmax, ymax].
        prior_box(Variable): A 2-D Tensor with shape [M, 4] holds M boxes,
            each box is represented as [xmin, ymin, xmax, ymax],
            [xmin, ymin] is the left top coordinate of the anchor box,
            if the input is image feature map, they are close to the origin
            of the coordinate system. [xmax, ymax] is the right bottom
            coordinate of the anchor box.
        prior_box_var(Variable): A 2-D Tensor with shape [M, 4] holds M group
            of variance.
        background_label(float): The index of background label,
            the background label will be ignored. If set to -1, then all
            categories will be considered.
        nms_threshold(float): The threshold to be used in NMS.
        nms_top_k(int): Maximum number of detections to be kept according
            to the confidences aftern the filtering detections based on
            score_threshold.
        keep_top_k(int): Number of total bboxes to be kept per image after
            NMS step. -1 means keeping all bboxes after NMS step.
        score_threshold(float): Threshold to filter out bounding boxes with
            low confidence score. If not provided, consider all boxes.
        nms_eta(float): The parameter for adaptive NMS.

    Returns:
        The detected bounding boxes which are a Tensor.

    Examples:
        .. code-block:: python

        pb = layers.data(name='prior_box', shape=[10, 4],
                         append_batch_size=False, dtype='float32')
        pbv = layers.data(name='prior_box_var', shape=[10, 4],
                          append_batch_size=False, dtype='float32')
        loc = layers.data(name='target_box', shape=[21, 4],
                          append_batch_size=False, dtype='float32')
        scores = layers.data(name='scores', shape=[2, 21, 10],
                          append_batch_size=False, dtype='float32')
        nmsed_outs = fluid.layers.detection_output(scores=scores,
                                       loc=loc,
                                       prior_box=pb,
                                       prior_box_var=pbv)
    """

    helper = LayerHelper("detection_output", **locals())
    decoded_box = helper.create_tmp_variable(dtype=loc.dtype)
    helper.append_op(
        type="box_coder",
        inputs={
            'PriorBox': prior_box,
            'PriorBoxVar': prior_box_var,
            'TargetBox': loc
        },
        outputs={'OutputBox': decoded_box},
        attrs={'code_type': 'decode_center_size'})
    nmsed_outs = helper.create_tmp_variable(dtype=decoded_box.dtype)

    helper.append_op(
        type="multiclass_nms",
        inputs={'Scores': scores,
                'BBoxes': decoded_box},
        outputs={'Out': nmsed_outs},
        attrs={
            'background_label': 0,
            'nms_threshold': nms_threshold,
            'nms_top_k': nms_top_k,
            'keep_top_k': keep_top_k,
            'score_threshold': score_threshold,
            'nms_eta': 1.0
        })
    return nmsed_outs


<<<<<<< HEAD
def multi_box_head(inputs,
                   num_classes,
                   min_sizes=None,
                   max_sizes=None,
                   min_ratio=None,
                   max_ratio=None,
                   aspect_ratios=None,
                   flip=False,
                   share_location=True,
                   kernel_size=1,
                   pad=1,
                   stride=1,
                   use_batchnorm=False,
                   base_size=None,
                   name=None):
    """
    **Multi Box Head**

    input many Variable, and return mbox_loc, mbox_conf

    Args:
       inputs(list): The list of input Variables, the format
            of all Variables is NCHW.
       num_classes(int): The number of calss.
       min_sizes(list, optional, default=None): The length of
            min_size is used to compute the the number of prior box.
            If the min_size is None, it will be computed according
            to min_ratio and max_ratio.
       max_sizes(list, optional, default=None): The length of max_size
            is used to compute the the number of prior box.
       min_ratio(int): If the min_sizes is None, min_ratio and min_ratio
            will be used to compute the min_sizes and max_sizes.
       max_ratio(int): If the min_sizes is None, min_ratio and min_ratio
            will be used to compute the min_sizes and max_sizes.
       aspect_ratios(list): The number of the aspect ratios is used to
            compute the number of prior box.
       base_size(int): the base_size is used to get min_size
            and max_size according to min_ratio and max_ratio.
       flip(bool, optional, default=False): Whether to flip
            aspect ratios.
       name(str, optional, None): Name of the prior box layer.

    Returns:

        mbox_loc(Variable): the output prior boxes of PriorBoxOp. The layout is
             [num_priors, 4]. num_priors is the total box count of each
              position of inputs.
        mbox_conf(Variable): the expanded variances of PriorBoxOp. The layout
             is [num_priors, 4]. num_priors is the total box count of each
             position of inputs

    Examples:
        .. code-block:: python


    """

    assert isinstance(inputs, list), 'inputs should be a list.'

    if min_sizes is not None:
        assert len(inputs) == len(min_sizes)

    if max_sizes is not None:
        assert len(inputs) == len(max_sizes)

    if min_sizes is None:
        # if min_sizes is None, min_sizes and max_sizes
        #  will be set according to max_ratio and min_ratio
        assert max_ratio is not None and min_ratio is not None
        min_sizes = []
        max_sizes = []
        num_layer = len(inputs)
=======
def prior_box(inputs,
              image,
              min_ratio,
              max_ratio,
              aspect_ratios,
              base_size,
              steps=None,
              step_w=None,
              step_h=None,
              offset=0.5,
              variance=[0.1, 0.1, 0.1, 0.1],
              flip=False,
              clip=False,
              min_sizes=None,
              max_sizes=None,
              name=None):
    """
    **Prior_boxes**

    Generate prior boxes for SSD(Single Shot MultiBox Detector)
    algorithm. The details of this algorithm, please refer the
    section 2.2 of SSD paper (SSD: Single Shot MultiBox Detector)
    <https://arxiv.org/abs/1512.02325>`_ .
    
    Args:
       inputs(list): The list of input Variables, the format
            of all Variables is NCHW.
       image(Variable): The input image data of PriorBoxOp,
            the layout is NCHW.
       min_ratio(int): the min ratio of generated prior boxes.
       max_ratio(int): the max ratio of generated prior boxes.
       aspect_ratios(list): the aspect ratios of generated prior
            boxes. The length of input and aspect_ratios must be equal.
       base_size(int): the base_size is used to get min_size
            and max_size according to min_ratio and max_ratio.
       step_w(list, optional, default=None): Prior boxes step
            across width. If step_w[i] == 0.0, the prior boxes step
            across width of the inputs[i] will be automatically calculated.
       step_h(list, optional, default=None): Prior boxes step
            across height, If step_h[i] == 0.0, the prior boxes
            step across height of the inputs[i] will be automatically calculated.
       offset(float, optional, default=0.5): Prior boxes center offset.
       variance(list, optional, default=[0.1, 0.1, 0.1, 0.1]): the variances
            to be encoded in prior boxes.
       flip(bool, optional, default=False): Whether to flip
            aspect ratios.
       clip(bool, optional, default=False): Whether to clip
            out-of-boundary boxes.
       min_sizes(list, optional, default=None): If `len(inputs) <=2`,
            min_sizes must be set up, and the length of min_sizes
            should equal to the length of inputs.
       max_sizes(list, optional, default=None): If `len(inputs) <=2`,
            max_sizes must be set up, and the length of min_sizes
            should equal to the length of inputs.
       name(str, optional, None): Name of the prior box layer.
    
    Returns:
        boxes(Variable): the output prior boxes of PriorBoxOp.
             The layout is [num_priors, 4]. num_priors is the total
             box count of each position of inputs.
        Variances(Variable): the expanded variances of PriorBoxOp.
             The layout is [num_priors, 4]. num_priors is the total
             box count of each position of inputs
    
    Examples:
        .. code-block:: python
    
          prior_box(
             inputs = [conv1, conv2, conv3, conv4, conv5, conv6],
             image = data,
             min_ratio = 20, # 0.20
             max_ratio = 90, # 0.90
             offset = 0.5,
             base_size = 300,
             variance = [0.1,0.1,0.1,0.1],
             aspect_ratios = [[2.], [2., 3.], [2., 3.], [2., 3.], [2.], [2.]],
             flip=True,
             clip=True)
    """

    def _prior_box_(input,
                    image,
                    min_sizes,
                    max_sizes,
                    aspect_ratios,
                    variance,
                    flip=False,
                    clip=False,
                    step_w=0.0,
                    step_h=0.0,
                    offset=0.5,
                    name=None):
        helper = LayerHelper("prior_box", **locals())
        dtype = helper.input_dtype()

        box = helper.create_tmp_variable(dtype)
        var = helper.create_tmp_variable(dtype)
        helper.append_op(
            type="prior_box",
            inputs={"Input": input,
                    "Image": image},
            outputs={"Boxes": box,
                     "Variances": var},
            attrs={
                'min_sizes': min_sizes,
                'max_sizes': max_sizes,
                'aspect_ratios': aspect_ratios,
                'variances': variance,
                'flip': flip,
                'clip': clip,
                'step_w': step_w,
                'step_h': step_h,
                'offset': offset
            })
        return box, var

    def _reshape_with_axis_(input, axis=1):
        if not (axis > 0 and axis < len(input.shape)):
            raise ValueError("The axis should be smaller than "
                             "the arity of input and bigger than 0.")
        new_shape = [
            -1, reduce(lambda x, y: x * y, input.shape[axis:len(input.shape)])
        ]
        out = reshape(x=input, shape=new_shape)
        return out

    assert isinstance(inputs, list), 'inputs should be a list.'
    num_layer = len(inputs)

    if num_layer <= 2:
        assert min_sizes is not None and max_sizes is not None
        assert len(min_sizes) == num_layer and len(max_sizes) == num_layer
    else:
        min_sizes = []
        max_sizes = []
>>>>>>> 7757a8ad
        step = int(math.floor(((max_ratio - min_ratio)) / (num_layer - 2)))
        for ratio in xrange(min_ratio, max_ratio + 1, step):
            min_sizes.append(base_size * ratio / 100.)
            max_sizes.append(base_size * (ratio + step) / 100.)
        min_sizes = [base_size * .10] + min_sizes
        max_sizes = [base_size * .20] + max_sizes

<<<<<<< HEAD
    if aspect_ratios is not None:
        assert len(inputs) == len(aspect_ratios)

    mbox_locs = []
    mbox_confs = []
    for i, input in enumerate(inputs):
        min_size = min_sizes[i]
        if type(min_size) is not list:
            min_size = [min_size]

        max_size = []
        if max_sizes is not None:
            max_size = max_sizes[i]
            if type(max_size) is not list:
                max_size = [max_size]
            if max_size:
                assert len(max_size) == len(
                    min_size), "max_size and min_size should have same length."

        aspect_ratio = []
        if aspect_ratios is not None:
            aspect_ratio = aspect_ratios[i]
            if type(aspect_ratio) is not list:
                aspect_ratio = [aspect_ratio]

        num_priors_per_location = 0
        if max_sizes is not None:
            num_priors_per_location = len(min_size) + len(aspect_ratio) * len(
                min_size) + len(max_size)
        else:
            num_priors_per_location = len(min_size) + len(aspect_ratio) * len(
                min_size)
        if flip:
            num_priors_per_location += len(aspect_ratio) * len(min_size)

        # mbox_loc
        num_loc_output = num_priors_per_location * 4
        if share_location:
            num_loc_output *= num_classes

        mbox_loc = img_conv_with_bn(
            input=input,
            conv_num_filter=num_loc_output,
            conv_padding=pad,
            conv_stride=stride,
            conv_filter_size=kernel_size,
            conv_with_batchnorm=use_batchnorm)
        mbox_loc = transpose(mbox_loc, perm=[0, 2, 3, 1])
        mbox_locs.append(mbox_loc)

        #    get the number of prior box
        num_conf_output = num_priors_per_location * num_classes
        conf_loc = img_conv_with_bn(
            input=input,
            conv_num_filter=num_conf_output,
            conv_padding=pad,
            conv_stride=stride,
            conv_filter_size=kernel_size,
            conv_with_batchnorm=use_batchnorm)
        conf_loc = transpose(conf_loc, perm=[0, 2, 3, 1])
        mbox_confs.append(conf_loc)

    return mbox_locs, mbox_confs
=======
    if aspect_ratios:
        if not (isinstance(aspect_ratios, list) and
                len(aspect_ratios) == num_layer):
            raise ValueError(
                'aspect_ratios should be list and the length of inputs '
                'and aspect_ratios should be the same.')
    if step_h:
        if not (isinstance(step_h, list) and len(step_h) == num_layer):
            raise ValueError(
                'step_h should be list and the length of inputs and '
                'step_h should be the same.')
    if step_w:
        if not (isinstance(step_w, list) and len(step_w) == num_layer):
            raise ValueError(
                'step_w should be list and the length of inputs and '
                'step_w should be the same.')
    if steps:
        if not (isinstance(steps, list) and len(steps) == num_layer):
            raise ValueError(
                'steps should be list and the length of inputs and '
                'step_w should be the same.')
        step_w = steps
        step_h = steps

    box_results = []
    var_results = []
    for i, input in enumerate(inputs):
        min_size = min_sizes[i]
        max_size = max_sizes[i]
        aspect_ratio = []
        if not isinstance(min_size, list):
            min_size = [min_size]
        if not isinstance(max_size, list):
            max_size = [max_size]
        if aspect_ratios:
            aspect_ratio = aspect_ratios[i]
            if not isinstance(aspect_ratio, list):
                aspect_ratio = [aspect_ratio]

        box, var = _prior_box_(input, image, min_size, max_size, aspect_ratio,
                               variance, flip, clip, step_w[i]
                               if step_w else 0.0, step_h[i]
                               if step_w else 0.0, offset)

        box_results.append(box)
        var_results.append(var)

    if len(box_results) == 1:
        box = box_results[0]
        var = var_results[0]
    else:
        reshaped_boxes = []
        reshaped_vars = []
        for i in range(len(box_results)):
            reshaped_boxes.append(_reshape_with_axis_(box_results[i], axis=3))
            reshaped_vars.append(_reshape_with_axis_(var_results[i], axis=3))

        box = concat(reshaped_boxes)
        var = concat(reshaped_vars)

    return box, var
>>>>>>> 7757a8ad
<|MERGE_RESOLUTION|>--- conflicted
+++ resolved
@@ -16,28 +16,18 @@
 """
 
 from ..layer_helper import LayerHelper
-<<<<<<< HEAD
 from ..param_attr import ParamAttr
 from ..framework import Variable
-from layer_function_generator import autodoc
+from ..nets import img_conv_with_bn
 from tensor import concat
 from ops import reshape
-from ..nets import img_conv_with_bn
 from nn import transpose
-=======
-from ..framework import Variable
-from tensor import concat
-from ops import reshape
->>>>>>> 7757a8ad
 import math
 
 __all__ = [
     'detection_output',
-<<<<<<< HEAD
+    'prior_box',
     'multi_box_head',
-=======
-    'prior_box',
->>>>>>> 7757a8ad
 ]
 
 
@@ -54,7 +44,7 @@
     """
     **Detection Output Layer**
 
-    This layer applies the NMS to the output of network and computes the 
+    This layer applies the NMS to the output of network and computes the
     predict bounding box location. The output's shape of this layer could
     be zero if there is no valid bounding box.
 
@@ -137,80 +127,6 @@
     return nmsed_outs
 
 
-<<<<<<< HEAD
-def multi_box_head(inputs,
-                   num_classes,
-                   min_sizes=None,
-                   max_sizes=None,
-                   min_ratio=None,
-                   max_ratio=None,
-                   aspect_ratios=None,
-                   flip=False,
-                   share_location=True,
-                   kernel_size=1,
-                   pad=1,
-                   stride=1,
-                   use_batchnorm=False,
-                   base_size=None,
-                   name=None):
-    """
-    **Multi Box Head**
-
-    input many Variable, and return mbox_loc, mbox_conf
-
-    Args:
-       inputs(list): The list of input Variables, the format
-            of all Variables is NCHW.
-       num_classes(int): The number of calss.
-       min_sizes(list, optional, default=None): The length of
-            min_size is used to compute the the number of prior box.
-            If the min_size is None, it will be computed according
-            to min_ratio and max_ratio.
-       max_sizes(list, optional, default=None): The length of max_size
-            is used to compute the the number of prior box.
-       min_ratio(int): If the min_sizes is None, min_ratio and min_ratio
-            will be used to compute the min_sizes and max_sizes.
-       max_ratio(int): If the min_sizes is None, min_ratio and min_ratio
-            will be used to compute the min_sizes and max_sizes.
-       aspect_ratios(list): The number of the aspect ratios is used to
-            compute the number of prior box.
-       base_size(int): the base_size is used to get min_size
-            and max_size according to min_ratio and max_ratio.
-       flip(bool, optional, default=False): Whether to flip
-            aspect ratios.
-       name(str, optional, None): Name of the prior box layer.
-
-    Returns:
-
-        mbox_loc(Variable): the output prior boxes of PriorBoxOp. The layout is
-             [num_priors, 4]. num_priors is the total box count of each
-              position of inputs.
-        mbox_conf(Variable): the expanded variances of PriorBoxOp. The layout
-             is [num_priors, 4]. num_priors is the total box count of each
-             position of inputs
-
-    Examples:
-        .. code-block:: python
-
-
-    """
-
-    assert isinstance(inputs, list), 'inputs should be a list.'
-
-    if min_sizes is not None:
-        assert len(inputs) == len(min_sizes)
-
-    if max_sizes is not None:
-        assert len(inputs) == len(max_sizes)
-
-    if min_sizes is None:
-        # if min_sizes is None, min_sizes and max_sizes
-        #  will be set according to max_ratio and min_ratio
-        assert max_ratio is not None and min_ratio is not None
-        min_sizes = []
-        max_sizes = []
-        num_layer = len(inputs)
-=======
 def prior_box(inputs,
               image,
               min_ratio,
@@ -234,7 +150,7 @@
     algorithm. The details of this algorithm, please refer the
     section 2.2 of SSD paper (SSD: Single Shot MultiBox Detector)
     <https://arxiv.org/abs/1512.02325>`_ .
-    
+
     Args:
        inputs(list): The list of input Variables, the format
             of all Variables is NCHW.
@@ -266,7 +182,7 @@
             max_sizes must be set up, and the length of min_sizes
             should equal to the length of inputs.
        name(str, optional, None): Name of the prior box layer.
-    
+
     Returns:
         boxes(Variable): the output prior boxes of PriorBoxOp.
              The layout is [num_priors, 4]. num_priors is the total
@@ -274,10 +190,10 @@
         Variances(Variable): the expanded variances of PriorBoxOp.
              The layout is [num_priors, 4]. num_priors is the total
              box count of each position of inputs
-    
+
     Examples:
         .. code-block:: python
-    
+
           prior_box(
              inputs = [conv1, conv2, conv3, conv4, conv5, conv6],
              image = data,
@@ -346,7 +262,6 @@
     else:
         min_sizes = []
         max_sizes = []
->>>>>>> 7757a8ad
         step = int(math.floor(((max_ratio - min_ratio)) / (num_layer - 2)))
         for ratio in xrange(min_ratio, max_ratio + 1, step):
             min_sizes.append(base_size * ratio / 100.)
@@ -354,71 +269,6 @@
         min_sizes = [base_size * .10] + min_sizes
         max_sizes = [base_size * .20] + max_sizes
 
-<<<<<<< HEAD
-    if aspect_ratios is not None:
-        assert len(inputs) == len(aspect_ratios)
-
-    mbox_locs = []
-    mbox_confs = []
-    for i, input in enumerate(inputs):
-        min_size = min_sizes[i]
-        if type(min_size) is not list:
-            min_size = [min_size]
-
-        max_size = []
-        if max_sizes is not None:
-            max_size = max_sizes[i]
-            if type(max_size) is not list:
-                max_size = [max_size]
-            if max_size:
-                assert len(max_size) == len(
-                    min_size), "max_size and min_size should have same length."
-
-        aspect_ratio = []
-        if aspect_ratios is not None:
-            aspect_ratio = aspect_ratios[i]
-            if type(aspect_ratio) is not list:
-                aspect_ratio = [aspect_ratio]
-
-        num_priors_per_location = 0
-        if max_sizes is not None:
-            num_priors_per_location = len(min_size) + len(aspect_ratio) * len(
-                min_size) + len(max_size)
-        else:
-            num_priors_per_location = len(min_size) + len(aspect_ratio) * len(
-                min_size)
-        if flip:
-            num_priors_per_location += len(aspect_ratio) * len(min_size)
-
-        # mbox_loc
-        num_loc_output = num_priors_per_location * 4
-        if share_location:
-            num_loc_output *= num_classes
-
-        mbox_loc = img_conv_with_bn(
-            input=input,
-            conv_num_filter=num_loc_output,
-            conv_padding=pad,
-            conv_stride=stride,
-            conv_filter_size=kernel_size,
-            conv_with_batchnorm=use_batchnorm)
-        mbox_loc = transpose(mbox_loc, perm=[0, 2, 3, 1])
-        mbox_locs.append(mbox_loc)
-
-        #    get the number of prior box
-        num_conf_output = num_priors_per_location * num_classes
-        conf_loc = img_conv_with_bn(
-            input=input,
-            conv_num_filter=num_conf_output,
-            conv_padding=pad,
-            conv_stride=stride,
-            conv_filter_size=kernel_size,
-            conv_with_batchnorm=use_batchnorm)
-        conf_loc = transpose(conf_loc, perm=[0, 2, 3, 1])
-        mbox_confs.append(conf_loc)
-
-    return mbox_locs, mbox_confs
-=======
     if aspect_ratios:
         if not (isinstance(aspect_ratios, list) and
                 len(aspect_ratios) == num_layer):
@@ -480,4 +330,165 @@
         var = concat(reshaped_vars)
 
     return box, var
->>>>>>> 7757a8ad
+
+
+def multi_box_head(inputs,
+                   num_classes,
+                   min_sizes=None,
+                   max_sizes=None,
+                   min_ratio=None,
+                   max_ratio=None,
+                   aspect_ratios=None,
+                   flip=False,
+                   share_location=True,
+                   kernel_size=1,
+                   pad=1,
+                   stride=1,
+                   use_batchnorm=False,
+                   base_size=None,
+                   name=None):
+    """
+    **Multi Box Head**
+
+    input many Variable, and return mbox_loc, mbox_conf
+
+    Args:
+       inputs(list): The list of input Variables, the format
+            of all Variables is NCHW.
+       num_classes(int): The number of calss.
+       min_sizes(list, optional, default=None): The length of
+            min_size is used to compute the the number of prior box.
+            If the min_size is None, it will be computed according
+            to min_ratio and max_ratio.
+       max_sizes(list, optional, default=None): The length of max_size
+            is used to compute the the number of prior box.
+       min_ratio(int): If the min_sizes is None, min_ratio and min_ratio
+            will be used to compute the min_sizes and max_sizes.
+       max_ratio(int): If the min_sizes is None, min_ratio and min_ratio
+            will be used to compute the min_sizes and max_sizes.
+       aspect_ratios(list): The number of the aspect ratios is used to
+            compute the number of prior box.
+       base_size(int): the base_size is used to get min_size
+            and max_size according to min_ratio and max_ratio.
+       flip(bool, optional, default=False): Whether to flip
+            aspect ratios.
+       name(str, optional, None): Name of the prior box layer.
+
+    Returns:
+
+        mbox_loc(list): the output prior boxes of PriorBoxOp. The layout is
+             [num_priors, 4]. num_priors is the total box count of each
+              position of inputs.
+        mbox_conf(list): the expanded variances of PriorBoxOp. The layout
+             is [num_priors, 4]. num_priors is the total box count of each
+             position of inputs
+
+    Examples:
+        .. code-block:: python
+
+            mbox_locs, mbox_confs = detection.multi_box_head(
+                inputs=[conv1, conv2, conv3, conv4, conv5, conv5],
+                num_classes=21,
+                min_ratio=20,
+                max_ratio=90,
+                aspect_ratios=[[2.], [2., 3.], [2., 3.], [2., 3.], [2.], [2.]],
+                base_size=300,
+                flip=True)
+    """
+
+    if not (isinstance(inputs, list)):
+        raise ValueError('inputs should be a list.')
+
+    if min_sizes is not None:
+        if not (len(inputs) == len(min_sizes)):
+            raise ValueError('the length of min_sizes '
+                             'and inputs should be the same.')
+
+    if max_sizes is not None:
+        if not (len(inputs) == len(max_sizes)):
+            raise ValueError('the length of max_sizes '
+                             'and inputs should be the same.')
+
+    if aspect_ratios is not None:
+        if not (len(inputs) == len(aspect_ratios)):
+            raise ValueError('the length of aspect_ratios '
+                             'and inputs should be the same.')
+
+    if min_sizes is None:
+        # If min_sizes is None, min_sizes and max_sizes
+        #  will be set according to max_ratio and min_ratio.
+        num_layer = len(inputs)
+        assert max_ratio is not None and min_ratio is not None,\
+            'max_ratio and min_ratio must be not None.'
+        assert num_layer >= 3, 'The length of the input data is at least three.'
+        min_sizes = []
+        max_sizes = []
+        step = int(math.floor(((max_ratio - min_ratio)) / (num_layer - 2)))
+        for ratio in xrange(min_ratio, max_ratio + 1, step):
+            min_sizes.append(base_size * ratio / 100.)
+            max_sizes.append(base_size * (ratio + step) / 100.)
+        min_sizes = [base_size * .10] + min_sizes
+        max_sizes = [base_size * .20] + max_sizes
+
+    mbox_locs = []
+    mbox_confs = []
+    for i, input in enumerate(inputs):
+        min_size = min_sizes[i]
+        if type(min_size) is not list:
+            min_size = [min_size]
+
+        max_size = []
+        if max_sizes is not None:
+            max_size = max_sizes[i]
+            if type(max_size) is not list:
+                max_size = [max_size]
+            if not (len(max_size) == len(min_size)):
+                raise ValueError(
+                    'max_size and min_size should have same length.')
+
+        aspect_ratio = []
+        if aspect_ratios is not None:
+            aspect_ratio = aspect_ratios[i]
+            if type(aspect_ratio) is not list:
+                aspect_ratio = [aspect_ratio]
+
+        # get the number of prior box on each location
+        num_priors_per_location = 0
+        if max_sizes is not None:
+            num_priors_per_location = len(min_size) + \
+                                      len(aspect_ratio) * len(min_size) +\
+                                      len(max_size)
+        else:
+            num_priors_per_location = len(min_size) +\
+                                      len(aspect_ratio) * len(min_size)
+        if flip:
+            num_priors_per_location += len(aspect_ratio) * len(min_size)
+
+        # get mbox_loc
+        num_loc_output = num_priors_per_location * 4
+        if share_location:
+            num_loc_output *= num_classes
+
+        mbox_loc = img_conv_with_bn(
+            input=input,
+            conv_num_filter=num_loc_output,
+            conv_padding=pad,
+            conv_stride=stride,
+            conv_filter_size=kernel_size,
+            conv_with_batchnorm=use_batchnorm)
+        mbox_loc = transpose(mbox_loc, perm=[0, 2, 3, 1])
+        mbox_locs.append(mbox_loc)
+
+        # get conf_loc
+        num_conf_output = num_priors_per_location * num_classes
+        conf_loc = img_conv_with_bn(
+            input=input,
+            conv_num_filter=num_conf_output,
+            conv_padding=pad,
+            conv_stride=stride,
+            conv_filter_size=kernel_size,
+            conv_with_batchnorm=use_batchnorm)
+        conf_loc = transpose(conf_loc, perm=[0, 2, 3, 1])
+        mbox_confs.append(conf_loc)
+
+    return mbox_locs, mbox_confs