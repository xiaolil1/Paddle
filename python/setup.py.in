--- conflicted
+++ resolved
@@ -156,22 +156,15 @@
     shutil.copy('${MKLML_IOMP_LIB}', libs_path)
     package_data['paddle.libs']+=['libmklml_intel.so','libiomp5.so']
 if '${WITH_MKLDNN}' == 'ON':
-<<<<<<< HEAD
-=======
     # TODO(typhoonzero): use install_name_tool to patch mkl libs once
     # we can support mkl on mac.
     #
->>>>>>> 31c7f6b9
     # change rpath of libmkldnn.so.0, add $ORIGIN/ to it.
     # The reason is that all thirdparty libraries in the same directory,
     # thus, libmkldnn.so.0 will find libmklml_intel.so and libiomp5.so.
     command = "patchelf --set-rpath '$ORIGIN/' ${MKLDNN_SHARED_LIB}"
     if os.system(command) != 0:
-<<<<<<< HEAD
-        raise Exception("patchelf --set-rpath for libmkldnn.so.0 fails")
-=======
         raise Exception("patch libmkldnn.so failed, command: %s" % command)
->>>>>>> 31c7f6b9
     package_data['paddle.libs']+=['libmkldnn.so.0']
     shutil.copy('${MKLDNN_SHARED_LIB}', libs_path)
 # remove unused paddle/libs/__init__.py
@@ -182,11 +175,6 @@
 # The reason is that libwarpctc.so, libiomp5.so etc are in paddle.libs, and
 # core.so is in paddle.fluid, thus paddle/fluid/../libs will pointer to above libraries.
 # This operation will fix https://github.com/PaddlePaddle/Paddle/issues/3213
-<<<<<<< HEAD
-command = "patchelf --set-rpath '$ORIGIN/../libs/' ${PADDLE_BINARY_DIR}/python/paddle/fluid/core.so"
-if os.system(command) != 0:
-    raise Exception("patchelf --set-rpath for core.so fails")
-=======
 if "@APPLE@" == "1":
     command = "install_name_tool -id \"@loader_path/../libs/\" ${PADDLE_BINARY_DIR}/python/paddle/fluid/core.so"
 else:
@@ -201,7 +189,6 @@
         command = "patchelf --set-rpath '$ORIGIN/../paddle/libs/' ${PADDLE_BINARY_DIR}/python/py_paddle/_swig_paddle.so"
     if os.system(command) != 0:
         raise Exception("patch _swig_paddle.so failed, command: %s" % command)
->>>>>>> 31c7f6b9
 
 setup(name='${PACKAGE_NAME}',
       version='${PADDLE_VERSION}',
