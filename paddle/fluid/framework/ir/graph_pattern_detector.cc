--- conflicted
+++ resolved
@@ -1024,8 +1024,6 @@
   return ele_add_grad;
 }
 
-<<<<<<< HEAD
-=======
 PDNode *patterns::ConvBias::operator()(
     paddle::framework::ir::PDNode *conv_input) {
   // Create Operators
@@ -1059,7 +1057,6 @@
   return eltwise_out_var;
 }
 
->>>>>>> baf0ff45
 PDNode *patterns::Conv::operator()() {
   auto conv_op = pattern->NewNode(conv_op_repr())->assert_is_op("conv2d");
 
@@ -1067,13 +1064,6 @@
                        ->AsInput()
                        ->assert_is_op_input("conv2d", "Input");
 
-<<<<<<< HEAD
-  auto bias_var = pattern->NewNode(conv_bias_repr())
-                      ->AsInput()
-                      ->assert_is_op_input("conv2d", "Bias");
-
-=======
->>>>>>> baf0ff45
   auto filter_var = pattern->NewNode(conv_filter_repr())
                         ->AsInput()
                         ->assert_is_op_input("conv2d", "Filter");
@@ -1082,27 +1072,12 @@
                         ->AsOutput()
                         ->assert_is_op_output("conv2d", "Output");
 
-<<<<<<< HEAD
-  conv_op->LinksFrom({input_var, bias_var, filter_var});
-=======
   conv_op->LinksFrom({input_var, filter_var});
->>>>>>> baf0ff45
   conv_op->LinksTo({output_var});
 
   return output_var;
 }
 
-<<<<<<< HEAD
-PDNode *patterns::ElementwiseAdd::operator()(PDNode *y_var) {
-  auto elementwise_add_op = pattern->NewNode(elementwise_add_op_repr())
-                                ->assert_is_op("elementwise_add");
-
-  auto x_var = pattern->NewNode(elementwise_add_x_repr())
-                   ->AsInput()
-                   ->assert_is_op_input("elementwise_add", "X");
-
-  y_var->assert_is_op_input("elementwise_add", "Y");
-=======
 PDNode *patterns::ElementwiseAdd::operator()(PDNode *x_var) {
   auto elementwise_add_op = pattern->NewNode(elementwise_add_op_repr())
                                 ->assert_is_op("elementwise_add");
@@ -1112,7 +1087,6 @@
   auto y_var = pattern->NewNode(elementwise_add_x_repr())
                    ->AsInput()
                    ->assert_is_op_input("elementwise_add", "Y");
->>>>>>> baf0ff45
 
   auto out_var = pattern->NewNode(elementwise_add_out_repr())
                      ->AsOutput()
@@ -1123,10 +1097,6 @@
 
   return out_var;
 }
-<<<<<<< HEAD
-
-=======
->>>>>>> baf0ff45
 }  // namespace ir
 }  // namespace framework
 }  // namespace paddle