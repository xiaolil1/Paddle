// Copyright (c) 2018 PaddlePaddle Authors. All Rights Reserved.
//
// Licensed under the Apache License, Version 2.0 (the "License");
// you may not use this file except in compliance with the License.
// You may obtain a copy of the License at
//
//     http://www.apache.org/licenses/LICENSE-2.0
//
// Unless required by applicable law or agreed to in writing, software
// distributed under the License is distributed on an "AS IS" BASIS,
// WITHOUT WARRANTIES OR CONDITIONS OF ANY KIND, either express or implied.
// See the License for the specific language governing permissions and
// limitations under the License.

#include "paddle/fluid/framework/ir/conv_elementwise_add_mkldnn_fuse_pass.h"
#include <functional>
#include <list>
#include <map>
#include <tuple>

#include "paddle/fluid/framework/ir/graph_traits.h"

namespace paddle {
namespace framework {
namespace ir {

// The function keeps the graph consistent by replacing
// a node 'from' in the set of inputs nodes
// of the visited node by a node 'to'.

void CorrectGraphEdges(Graph* graph, Node* from, Node* to) {
  for (auto& node : GraphTraits::DFS(*graph)) {
    auto from_in_inputs =
        std::find(std::begin(node.inputs), std::end(node.inputs), from);

    if (from_in_inputs != std::end(node.inputs)) {
      IR_NODE_LINK_TO(to, (&node));

      auto inputs = node.Op()->Inputs();

      using input_type = VariableNameMap::value_type;

      std::for_each(std::begin(inputs), std::end(inputs),
                    [from, to, &node](const input_type& i) -> void {
                      auto param_names = i.second;
                      auto pi = std::find(std::begin(param_names),
                                          std::end(param_names), from->Name());

                      if (pi != std::end(param_names)) {
                        node.Op()->SetInput(i.first, {to->Name()});
                      }
                    });
    }
  }
}

bool IsReachable(ir::Graph* graph, Node* from, Node* to) {
  auto find_node = [](ir::Graph* graph, const Node* node) -> Node* {
    for (auto n : graph->Nodes()) {
      if (n == node) {
        return n;
      }
    }

    return nullptr;
  };

  if (from == to) {
    return true;
  }

<<<<<<< HEAD
  patterns::ElementwiseAdd elementwise_add_pattern{pattern, name_scope_};

  elementwise_add_pattern(conv_output);
=======
  std::map<Node*, bool> visited;
>>>>>>> a94a7355

  for (auto& node : GraphTraits::DFS(*graph)) {
    visited[&node] = false;
  }

  visited[from] = true;

  std::list<Node*> queue;
  queue.push_back(from);

<<<<<<< HEAD

  auto handler = [&](const GraphPatternDetector::subgraph_t& subgraph,
                     Graph* g) {
    GET_IR_NODE_FROM_SUBGRAPH(conv_op, conv_op, conv_pattern);
    GET_IR_NODE_FROM_SUBGRAPH(conv_input, conv_input, conv_pattern);
    GET_IR_NODE_FROM_SUBGRAPH(conv_filter, conv_filter, conv_pattern);
    GET_IR_NODE_FROM_SUBGRAPH(conv_output, conv_output, conv_pattern);
    GET_IR_NODE_FROM_SUBGRAPH(elementwise_add_op, elementwise_add_op,
                              elementwise_add_pattern);
    GET_IR_NODE_FROM_SUBGRAPH(elementwise_add_x, elementwise_add_x,
                              elementwise_add_pattern);
    GET_IR_NODE_FROM_SUBGRAPH(elementwise_add_out, elementwise_add_out,
                              elementwise_add_pattern);
=======
  while (!queue.empty()) {
    auto cur = find_node(graph, queue.front());
    queue.pop_front();
>>>>>>> a94a7355

    if (!cur) return false;

    for (auto n : cur->outputs) {
      if (n == to) {
        return true;
      }

      if (!visited[n]) {
        visited[n] = true;
        queue.push_back(n);
      }
    }
  }
  return false;
}

boost::optional<Node*> HasBias(const Node& op, const std::string& bias_name) {
  auto bias_input_names = op.Op()->Inputs();
  auto bias_it = bias_input_names.find(bias_name);

  if (bias_it != std::end(bias_input_names)) {
    bool has_bias = !bias_it->second.empty();

    if (has_bias) {
      auto bias_names = bias_it->second;
      auto bias_names_it =
          std::find_if(std::begin(op.inputs), std::end(op.inputs),
                       [&bias_names](Node* n) -> bool {
                         return n->Name() == bias_names[0];
                       });
      return *bias_names_it;
    }
  }

  return boost::none;
}

ResidualConnectionMKLDNNFusePass::IdentityFuseHandle::IdentityFuseHandle(
    const ResidualConnectionMKLDNNFusePass::CanFuseFunc& can_fuse_func,
    const ResidualConnectionMKLDNNFusePass::IdentityConvFunc&
        get_node_from_conv_op,
    const ResidualConnectionMKLDNNFusePass::IdentityElementwiseAddFunc&
        get_node_from_elementwise_add_op)
    : fusion_stats{std::make_shared<int>(0)},
      can_fuse_func{can_fuse_func},
      get_node_from_conv_op{get_node_from_conv_op},
      get_node_from_elementwise_add_op{get_node_from_elementwise_add_op} {}

void ResidualConnectionMKLDNNFusePass::IdentityFuseHandle::operator()(
    const GraphPatternDetector::subgraph_t& subgraph, Graph* graph) {
  Node* conv_op;
  Node* conv_input;
  Node* conv_filter;
  Node* conv_output;

  Node* elementwise_add_op;
  Node* elementwise_add_identity;
  Node* elementwise_add_out;

  std::tie(conv_op, conv_input, conv_filter, conv_output) =
      get_node_from_conv_op(subgraph);
  std::tie(elementwise_add_op, elementwise_add_identity, elementwise_add_out) =
      get_node_from_elementwise_add_op(subgraph);

  if (!can_fuse_func(conv_op, elementwise_add_op)) return;

  if (!IsReachable(graph, elementwise_add_identity, conv_output)) return;

  OpDesc op_desc;
  op_desc.SetType("conv2d");

  op_desc.SetInput("Input", {conv_input->Name()});
  op_desc.SetInput("Filter", {conv_filter->Name()});
  op_desc.SetInput("ResidualData", {elementwise_add_identity->Name()});
  op_desc.SetOutput("Output", {conv_output->Name()});

  auto conv_bias = HasBias(*conv_op, "Bias");

  if (conv_bias) {
    op_desc.SetInput("Bias", {(*conv_bias)->Name()});
  }

  for (const auto& attr : conv_op->Op()->GetAttrMap()) {
    op_desc.SetAttr(attr.first, attr.second);
  }

  op_desc.SetAttr("fuse_residual_connection", true);

<<<<<<< HEAD
   CorrectGraphEdges(g, elementwise_add_out, conv_output);
    GraphSafeRemoveNodes(g, {elementwise_add_out, conv_op, elementwise_add_op});
  };
=======
  auto fused_conv_op = graph->CreateOpNode(&op_desc);

  IR_NODE_LINK_TO(conv_input, fused_conv_op);
  IR_NODE_LINK_TO(conv_filter, fused_conv_op);
  IR_NODE_LINK_TO(elementwise_add_identity, fused_conv_op);
  IR_NODE_LINK_TO(fused_conv_op, conv_output);
>>>>>>> a94a7355

  if (conv_bias) {
    IR_NODE_LINK_TO((*conv_bias), fused_conv_op);
  }

  CorrectGraphEdges(graph, elementwise_add_out, conv_output);
  GraphSafeRemoveNodes(graph,
                       {elementwise_add_out, conv_op, elementwise_add_op});
  (*fusion_stats)++;
}

ResidualConnectionMKLDNNFusePass::ProjectionFuseHandle::ProjectionFuseHandle(
    const ResidualConnectionMKLDNNFusePass::CanFuseFunc& can_fuse_func,
    const ResidualConnectionMKLDNNFusePass::ProjectionConvFunc&
        get_node_from_conv_x_op,
    const ResidualConnectionMKLDNNFusePass::ProjectionConvFunc&
        get_node_from_conv_y_op,
    const ResidualConnectionMKLDNNFusePass::ProjectionElementwiseAddFunc&
        get_node_from_elementwise_add_op)
    : fusion_stats{std::make_shared<int>(0)},
      can_fuse_func{can_fuse_func},
      get_node_from_conv_x_op{get_node_from_conv_x_op},
      get_node_from_conv_y_op{get_node_from_conv_y_op},
      get_node_from_elementwise_add_op{get_node_from_elementwise_add_op} {}

void ResidualConnectionMKLDNNFusePass::ProjectionFuseHandle::operator()(
    const GraphPatternDetector::subgraph_t& subgraph, Graph* graph) {
  Node* conv_x_op;
  Node* conv_x_input;
  Node* conv_x_filter;
  Node* conv_x_output;

  Node* conv_y_op;
  Node* conv_y_input;
  Node* conv_y_filter;
  Node* conv_y_output;

  Node* elementwise_add_op;
  Node* elementwise_add_out;

  std::tie(conv_x_op, conv_x_input, conv_x_filter, conv_x_output) =
      get_node_from_conv_x_op(subgraph);
  std::tie(conv_y_op, conv_y_input, conv_y_filter, conv_y_output) =
      get_node_from_conv_y_op(subgraph);
  std::tie(elementwise_add_op, elementwise_add_out) =
      get_node_from_elementwise_add_op(subgraph);

  if (!can_fuse_func(conv_x_op, elementwise_add_op)) return;
  if (!can_fuse_func(conv_y_op, elementwise_add_op)) return;

  Node* projection_node;
  Node* residual_conv_op;
  Node* residual_conv_input;
  Node* residual_conv_filter;
  Node* residual_conv_output;

  if (IsReachable(graph, conv_x_input, conv_y_output)) {
    projection_node = conv_x_output;
    residual_conv_op = conv_y_op;
    residual_conv_input = conv_y_input;
    residual_conv_filter = conv_y_filter;
    residual_conv_output = conv_y_output;
  } else if (IsReachable(graph, conv_y_input, conv_x_output)) {
    projection_node = conv_y_output;
    residual_conv_op = conv_x_op;
    residual_conv_input = conv_x_input;
    residual_conv_filter = conv_x_filter;
    residual_conv_output = conv_x_output;
  } else {
    return;
  }

  OpDesc op_desc;
  op_desc.SetType("conv2d");

  op_desc.SetInput("Input", {residual_conv_input->Name()});
  op_desc.SetInput("Filter", {residual_conv_filter->Name()});
  op_desc.SetInput("ResidualData", {projection_node->Name()});
  op_desc.SetOutput("Output", {residual_conv_output->Name()});

  auto residual_conv_bias = HasBias(*residual_conv_op, "Bias");

  if (residual_conv_bias) {
    op_desc.SetInput("Bias", {(*residual_conv_bias)->Name()});
  }

  for (const auto& attr : residual_conv_op->Op()->GetAttrMap()) {
    op_desc.SetAttr(attr.first, attr.second);
  }

  op_desc.SetAttr("fuse_residual_connection", true);

  auto fused_conv_op = graph->CreateOpNode(&op_desc);

  IR_NODE_LINK_TO(residual_conv_input, fused_conv_op);
  IR_NODE_LINK_TO(residual_conv_filter, fused_conv_op);
  IR_NODE_LINK_TO(projection_node, fused_conv_op);
  IR_NODE_LINK_TO(fused_conv_op, residual_conv_output);

  if (residual_conv_bias) {
    IR_NODE_LINK_TO((*residual_conv_bias), fused_conv_op);
  }

  CorrectGraphEdges(graph, elementwise_add_out, residual_conv_output);
  GraphSafeRemoveNodes(
      graph, {elementwise_add_out, residual_conv_op, elementwise_add_op});
  (*fusion_stats)++;
}

std::tuple<Node*, Node*, Node*, Node*>
ResidualConnectionMKLDNNFusePass::GetNodesFromConv(
    const patterns::Conv& conv_pattern,
    const GraphPatternDetector::subgraph_t& subgraph) const {
  GET_IR_NODE_FROM_SUBGRAPH(conv_op, conv_op, conv_pattern);
  GET_IR_NODE_FROM_SUBGRAPH(conv_input, conv_input, conv_pattern);
  GET_IR_NODE_FROM_SUBGRAPH(conv_filter, conv_filter, conv_pattern);
  GET_IR_NODE_FROM_SUBGRAPH(conv_output, conv_output, conv_pattern);

  return std::make_tuple(conv_op, conv_input, conv_filter, conv_output);
}

GraphWithStats ResidualConnectionMKLDNNFusePass::FuseConvAsX(
    const std::string& name_scope,
    const GraphWithStats& graph_with_stats) const {
  ir::Graph* graph;
  int stats;

  std::tie(graph, stats) = graph_with_stats;

  GraphPatternDetector gpd;
  auto pattern = gpd.mutable_pattern();

  patterns::Conv conv_pattern{pattern, name_scope};
  auto conv_output = conv_pattern();

  patterns::ElementwiseAdd elementwise_add_pattern{pattern, name_scope};
  elementwise_add_pattern(
      conv_output,
      pattern->NewNode(elementwise_add_pattern.elementwise_add_y_repr()));
  conv_output->AsIntermediate();

  auto get_node_from_elementwise_add = [&elementwise_add_pattern](
      const GraphPatternDetector::subgraph_t& subgraph)
      -> std::tuple<Node*, Node*, Node*> {
        GET_IR_NODE_FROM_SUBGRAPH(elementwise_add_op, elementwise_add_op,
                                  elementwise_add_pattern);
        GET_IR_NODE_FROM_SUBGRAPH(elementwise_add_y, elementwise_add_y,
                                  elementwise_add_pattern);
        GET_IR_NODE_FROM_SUBGRAPH(elementwise_add_out, elementwise_add_out,
                                  elementwise_add_pattern);

        return std::make_tuple(elementwise_add_op, elementwise_add_y,
                               elementwise_add_out);
      };

  return ExecuteHandleOnGraph<IdentityFuseHandle>(
      &gpd, graph_with_stats,
      [this, &conv_pattern](const GraphPatternDetector::subgraph_t& subgraph) {
        return GetNodesFromConv(conv_pattern, subgraph);
      },
      get_node_from_elementwise_add);
}

GraphWithStats ResidualConnectionMKLDNNFusePass::FuseConvAsY(
    const std::string& name_scope,
    const GraphWithStats& graph_with_stats) const {
  GraphPatternDetector gpd;
  auto pattern = gpd.mutable_pattern();

  patterns::Conv conv_pattern{pattern, name_scope};
  auto conv_output = conv_pattern();

  patterns::ElementwiseAdd elementwise_add_pattern{pattern, name_scope};
  elementwise_add_pattern(
      pattern->NewNode(elementwise_add_pattern.elementwise_add_x_repr()),
      conv_output);
  conv_output->AsIntermediate();

  auto get_node_from_elementwise_add = [&elementwise_add_pattern](
      const GraphPatternDetector::subgraph_t& subgraph)
      -> std::tuple<Node*, Node*, Node*> {
        GET_IR_NODE_FROM_SUBGRAPH(elementwise_add_op, elementwise_add_op,
                                  elementwise_add_pattern);
        GET_IR_NODE_FROM_SUBGRAPH(elementwise_add_x, elementwise_add_x,
                                  elementwise_add_pattern);
        GET_IR_NODE_FROM_SUBGRAPH(elementwise_add_out, elementwise_add_out,
                                  elementwise_add_pattern);

        return std::make_tuple(elementwise_add_op, elementwise_add_x,
                               elementwise_add_out);
      };

  return ExecuteHandleOnGraph<IdentityFuseHandle>(
      &gpd, graph_with_stats,
      [this, &conv_pattern](const GraphPatternDetector::subgraph_t& subgraph) {
        return GetNodesFromConv(conv_pattern, subgraph);
      },
      get_node_from_elementwise_add);
}

GraphWithStats ResidualConnectionMKLDNNFusePass::FuseProjectionConv(
    const std::string& name_scope,
    const GraphWithStats& graph_with_stats) const {
  GraphPatternDetector gpd;
  auto pattern = gpd.mutable_pattern();

  patterns::Conv conv_x_pattern{pattern, name_scope};
  auto conv_x_output = conv_x_pattern();

  patterns::Conv conv_y_pattern{pattern, name_scope};
  auto conv_y_output = conv_y_pattern();

  patterns::ElementwiseAdd elementwise_add_pattern{pattern, name_scope};
  elementwise_add_pattern(conv_x_output, conv_y_output);
  conv_x_output->AsIntermediate();
  conv_y_output->AsIntermediate();

  auto get_node_from_elementwise_add = [&elementwise_add_pattern](
      const GraphPatternDetector::subgraph_t& subgraph)
      -> std::tuple<Node*, Node*> {
        GET_IR_NODE_FROM_SUBGRAPH(elementwise_add_op, elementwise_add_op,
                                  elementwise_add_pattern);
        GET_IR_NODE_FROM_SUBGRAPH(elementwise_add_out, elementwise_add_out,
                                  elementwise_add_pattern);

        return std::make_tuple(elementwise_add_op, elementwise_add_out);
      };

  return ExecuteHandleOnGraph<ProjectionFuseHandle>(
      &gpd, graph_with_stats,
      [this,
       &conv_x_pattern](const GraphPatternDetector::subgraph_t& subgraph) {
        return GetNodesFromConv(conv_x_pattern, subgraph);
      },
      [this,
       &conv_y_pattern](const GraphPatternDetector::subgraph_t& subgraph) {
        return GetNodesFromConv(conv_y_pattern, subgraph);
      },
      get_node_from_elementwise_add);
}

graph_ptr ResidualConnectionMKLDNNFusePass::ApplyImpl(graph_ptr graph) const {
  FusePassBase::Init(name_scope_, graph.get());
  auto fused_graph_with_stats = FuseConvAsY(
      name_scope_,
      FuseConvAsX(
          name_scope_,
          FuseProjectionConv(name_scope_, std::make_pair(graph.get(), 0))));

  std::cout << "Fused graph " << fused_graph_with_stats.second << std::endl;
  AddStatis(fused_graph_with_stats.second);
  return graph;
}
}  // namespace ir
}  // namespace framework
}  // namespace paddle

REGISTER_PASS(conv_elementwise_add_mkldnn_fuse_pass,
              paddle::framework::ir::ResidualConnectionMKLDNNFusePass);<|MERGE_RESOLUTION|>--- conflicted
+++ resolved
@@ -69,13 +69,7 @@
     return true;
   }
 
-<<<<<<< HEAD
-  patterns::ElementwiseAdd elementwise_add_pattern{pattern, name_scope_};
-
-  elementwise_add_pattern(conv_output);
-=======
   std::map<Node*, bool> visited;
->>>>>>> a94a7355
 
   for (auto& node : GraphTraits::DFS(*graph)) {
     visited[&node] = false;
@@ -86,25 +80,9 @@
   std::list<Node*> queue;
   queue.push_back(from);
 
-<<<<<<< HEAD
-
-  auto handler = [&](const GraphPatternDetector::subgraph_t& subgraph,
-                     Graph* g) {
-    GET_IR_NODE_FROM_SUBGRAPH(conv_op, conv_op, conv_pattern);
-    GET_IR_NODE_FROM_SUBGRAPH(conv_input, conv_input, conv_pattern);
-    GET_IR_NODE_FROM_SUBGRAPH(conv_filter, conv_filter, conv_pattern);
-    GET_IR_NODE_FROM_SUBGRAPH(conv_output, conv_output, conv_pattern);
-    GET_IR_NODE_FROM_SUBGRAPH(elementwise_add_op, elementwise_add_op,
-                              elementwise_add_pattern);
-    GET_IR_NODE_FROM_SUBGRAPH(elementwise_add_x, elementwise_add_x,
-                              elementwise_add_pattern);
-    GET_IR_NODE_FROM_SUBGRAPH(elementwise_add_out, elementwise_add_out,
-                              elementwise_add_pattern);
-=======
   while (!queue.empty()) {
     auto cur = find_node(graph, queue.front());
     queue.pop_front();
->>>>>>> a94a7355
 
     if (!cur) return false;
 
@@ -194,18 +172,12 @@
 
   op_desc.SetAttr("fuse_residual_connection", true);
 
-<<<<<<< HEAD
-   CorrectGraphEdges(g, elementwise_add_out, conv_output);
-    GraphSafeRemoveNodes(g, {elementwise_add_out, conv_op, elementwise_add_op});
-  };
-=======
   auto fused_conv_op = graph->CreateOpNode(&op_desc);
 
   IR_NODE_LINK_TO(conv_input, fused_conv_op);
   IR_NODE_LINK_TO(conv_filter, fused_conv_op);
   IR_NODE_LINK_TO(elementwise_add_identity, fused_conv_op);
   IR_NODE_LINK_TO(fused_conv_op, conv_output);
->>>>>>> a94a7355
 
   if (conv_bias) {
     IR_NODE_LINK_TO((*conv_bias), fused_conv_op);
