// Copyright (c) 2018 PaddlePaddle Authors. All Rights Reserved.
//
// Licensed under the Apache License, Version 2.0 (the "License");
// you may not use this file except in compliance with the License.
// You may obtain a copy of the License at
//
//     http://www.apache.org/licenses/LICENSE-2.0
//
// Unless required by applicable law or agreed to in writing, software
// distributed under the License is distributed on an "AS IS" BASIS,
// WITHOUT WARRANTIES OR CONDITIONS OF ANY KIND, either express or implied.
// See the License for the specific language governing permissions and
// limitations under the License.

#pragma once

#ifdef PADDLE_WITH_TESTING
#include <gtest/gtest_prod.h>
#endif

#include <numeric>
#include <string>
#include <utility>
#include <vector>
#include "paddle/fluid/framework/ir/graph.h"
#include "paddle/fluid/framework/ir/node.h"
#include "paddle/fluid/inference/analysis/dot.h"

namespace paddle {
namespace framework {
namespace ir {
class PDPattern;

// Some basic terminologies:
//   - PDPattern: a pattern defined as a data flow graph.
//   - PDNode: the node in the pattern, each PDNode represents an `ir::Node`
//     that meets some conditions defined in `PDNode.teller`.
//   - A pattern is defined with PDNodes with edges.

// Pattern detector node. This node helps to build a pattern.
struct PDNode {
  // tell whether an ir::Node* is a candidation for a PDNode.
  using teller_t = std::function<bool(Node*)>;
  enum class Type { kOp, kVar };
  enum class Role {
    kUnknown,      // No role,
    kInput,        // an input and will be retained,
    kOutput,       // an output and will be retained,
    kIntermediate  // will be removed after handler.
  };

  // this link to others
  PDNode& LinksTo(const std::vector<PDNode*>& others);
  PDNode& LinksFrom(const std::vector<PDNode*>& others);

  bool Tell(Node* node) const {
    if (teller_) return teller_(node);

    for (auto& asrt : asserts_) {
      if (!asrt(node)) return false;
    }
    return true;
  }

  bool IsOp() const { return type_ == Type::kOp; }
  bool IsVar() const { return type_ == Type::kVar; }

  const std::string& name() const { return name_; }

  PDNode& operator=(const PDNode&) = delete;
  PDNode(const PDNode&) = delete;

  // Mark this node is an Input of a subgraph and will be retained.
  PDNode* AsInput() {
    role_ = Role::kInput;
    return this;
  }
  // Mark this node is an Output of a subgraph and will be retained.
  PDNode* AsOutput() {
    role_ = Role::kOutput;
    return this;
  }
  // Mark this node will be removed, so all the links should be inside a matched
  // sub-graph.
  PDNode* AsIntermediate() {
    role_ = Role::kIntermediate;
    return this;
  }

  bool IsIntermediate() const { return role_ == Role::kIntermediate; }
  bool IsInput() const { return role_ == Role::kInput; }
  bool IsOutput() const { return role_ == Role::kOutput; }

  // Assertions, helper functions to simplify the pattern definition.
  PDNode* assert_is_op();
  PDNode* assert_is_op(const std::string& op_type);
  PDNode* assert_is_var();
  PDNode* assert_is_not_ctrl_var();
  PDNode* assert_var_not_persistable();
  PDNode* assert_is_persistable_var();
  PDNode* assert_is_op_output(const std::string& op_type);
  PDNode* assert_is_op_output(const std::string& op_type,
                              const std::string& argument);
  PDNode* assert_is_op_input(const std::string& op_type);
  PDNode* assert_is_op_input(const std::string& op_type,
                             const std::string& argument);
  PDNode* assert_is_op_nth_input(const std::string& op_type,
                                 const std::string& argument, int nth);
  PDNode* assert_is_op_nth_output(const std::string& op_type,
                                  const std::string& argument, int nth);
  PDNode* assert_is_only_input_of_op(const std::string& op_type);
  PDNode* assert_is_only_output_of_op(const std::string& op_type);
  PDNode* assert_op_has_n_inputs(const std::string& op_type, size_t n);
  PDNode* assert_op_has_n_outputs(const std::string& op_type, size_t n);
  PDNode* assert_more(teller_t&& teller);

  PDNode* assert_is_ops_output(const std::unordered_set<std::string>& op_types);
  PDNode* assert_is_ops(const std::unordered_set<std::string>& op_types);
  PDNode* assert_is_ops_output(const std::unordered_set<std::string>& op_types,
                               const std::string& argument);
  PDNode* assert_is_ops_nth_input(
      const std::unordered_set<std::string>& op_types,
      const std::string& argument, int nth);
  PDNode* assert_is_ops_input(const std::unordered_set<std::string>& op_types);
  PDNode* assert_is_ops_input(const std::unordered_set<std::string>& op_types,
                              const std::string& argument);
  PDNode* assert_is_ops_nth_output(
      const std::unordered_set<std::string>& op_types,
      const std::string& argument, int nth);

  template <typename T>
  PDNode* assert_op_attr(const std::string& attr_name, const T& attr) {
    asserts_.emplace_back([=](Node* x) {
      return x && x->IsOp() && x->Op()->HasAttr(attr_name) &&
             boost::get<T>(x->Op()->GetAttr(attr_name)) == attr;
    });
    return this;
  }

 private:
  PDNode(PDPattern* pattern, const std::string& name = "",
         Type type = Type::kVar)
      : pattern_(pattern), name_(name), type_(type) {}
  PDNode(teller_t&& teller, PDPattern* pattern, const std::string& name = "",
         Type type = Type::kVar)
      : teller_(std::move(teller)),
        pattern_(pattern),
        name_(name),
        type_(type) {
    PADDLE_ENFORCE(teller_ != nullptr, "invalid teller functer is set.");
  }

  PDNode(PDNode&& other) = default;

  friend class PDPattern;

  // Will removed latter.
  teller_t teller_;
  std::vector<teller_t> asserts_;
  PDPattern* pattern_;
  std::string name_;
  Type type_;
  Role role_{Role::kUnknown};
};

/*
 * A pattern in a graph, which defined with PDNode and edges. Most graph
 * patterns can be divided into PDNodes and link relations between them.
 *
 * For example, the FC fusion need to filter the MUL and ELEMENTWISE_ADD
 * operators from the computation graph, the MUL's output should have only one
 * consumer which is the ELEMENTWISE_ADD.
 * This pattern can be defined as with the following pseudo codes
 *
 *     // Create two operator PDNodes.
 *     MUL = PDPattern.NewNode().assert_is_op("mul");
 *     ELE = PDPattern.NewNode().assert_is_op("elementwise_add");
 *     // Create the variable PDNodes.
 *     MUL_out = PDPattern.NewNode().assert_is_op_output("mul") \
 *                                  .assert_is_op_input("elementwise_add") \
 *                                  .AsIntermediate();
 *     // Add relations.
 *     MUL->LinksTo({MUL_out});
 *     MUL_out->LinksTo({ELE});
 *
 * One can add more specific asserts for PDNodes or edges, both the Operator
 * and Variable Nodes can be ruled in PDNode.assert_more(...).
 *
 * PDPattern can record the general patterns, such as the pattern represents
 *   - Op in CPU -> Op in GPU -> Op in CPU, to findout the IO abnormal place.
 *   - Ops whose inputs and outputs share the same variables
 */
class PDPattern {
 public:
  using edge_t = std::pair<PDNode*, PDNode*>;

  void AddEdge(PDNode* a, PDNode* b);

  PDNode* NewNode(PDNode::teller_t&& teller, const std::string& name = NewID());
  PDNode* NewNode(const std::string& name = NewID());
  PDNode* NewNode(const std::string& prefix, const std::string& name) {
    return NewNode(prefix + "/" + name);
  }
  PDNode* RetrieveNode(const std::string& id) const;

  const std::vector<std::unique_ptr<PDNode>>& nodes() const { return nodes_; }
  const std::vector<edge_t>& edges() const { return edges_; }

  std::string DotString() const;

 private:
#ifdef PADDLE_WITH_TESTING
  FRIEND_TEST(PDPattern, AddEdge);
  FRIEND_TEST(PDPattern, NewNode);
#endif

  static std::string NewID() { return "pdnode-" + std::to_string(id_++); }

  std::vector<std::unique_ptr<PDNode>> nodes_;
  std::vector<edge_t> edges_;
  std::unordered_map<std::string, PDNode*> node_map_;
  static size_t id_;
};

/*
 * GraphPatternDetector helps to detect the specific patterns in the graph.
 * Input a pattern, output a list of the matched subgraphs/nodes.
 * This helper can be used to support fuse(conv+batchnorm => batchnorm e.g.).
 *
 * The algorithm has three phases:
 *   1. Mark the nodes that match the defined PDNodes in a PDPattern,
 *   2. Extend a PDNode to subgraphs by deducing the connection relation defined
 *      in PAPattern(the edges),
 *   3. Get the filtered subgraphs and treat them with a pre-defined handler.
 *
 * Usage:
 *    // Create a detector
 *    GraphPatternDetector detector;
 *    // Define the detector's pattern, by adding PDNode and define the edges.
 *    auto* node0 = detector.mutable_pattern().AddNode(...)
 *    auto* node1 = detector.mutable_pattern().AddNode(...)
 *    node0->teller = some lambda.
 *    node1->teller = some lambda.
 *    detector.mutable_pattern().AddEdge(node0, node1);
 *    // Create an handler, to define the behavior of treating the filtered
 *    // subgraphs that comply with the patterns.
 *    GraphPatternDetector::handle_t handler = some labmda
 *    // Execute the detector.
 *    detector(&graph, handler);
 */
class GraphPatternDetector {
 public:
  using subgraph_t = std::unordered_map<PDNode*, Node*>;

  // Operate on the detected pattern.
  using handle_t =
      std::function<void(const subgraph_t& /*hitted pattern*/, Graph*)>;

  void operator()(Graph* graph, handle_t handler);

  const PDPattern& pattern() const { return pattern_; }
  PDPattern* mutable_pattern() { return &pattern_; }

 private:
  // Mark the nodes that fits the pattern.
  bool MarkPDNodesInGraph(const ir::Graph& graph);

  // Detect all the pattern and output the hit records.
  std::vector<subgraph_t> DetectPatterns();

  // Remove duplicate patterns.
  void UniquePatterns(std::vector<subgraph_t>* subgraphs);

  // Remove overlapped match subgraphs, when overlapped, keep the previous one.
  // The intermediate PDNodes will be removed, so can't shared by multiple
  // patterns.
  void RemoveOverlappedMatch(std::vector<subgraph_t>* subgraphs);

  // Validate whether the intermediate nodes are linked by external nodes.
  void ValidateByNodeRole(std::vector<subgraph_t>* subgraphs);

#ifdef PADDLE_WITH_TESTING
  FRIEND_TEST(GraphPatternDetecter, MarkPDNodesInGraph);
  FRIEND_TEST(GraphPatternDetecter, DetectPatterns);
#endif

 private:
  using hit_rcd_t =
      std::pair<Node* /*node in graph*/, PDNode* /*node in pattern*/>;
  PDPattern pattern_;
  std::unordered_map<const PDNode*, std::unordered_set<Node*>> pdnodes2nodes_;
};

// some helper methods.

// Tell if a var links to an Op
bool VarLinksToOp(Node* node, const std::string& op_type);

// Tell if an op links to a var
bool VarLinksFromOp(Node* node, const std::string& op_type);

// Check whether a var node is a op node's nth input.
bool IsNthInput(Node* var, Node* op, const std::string& argument, size_t nth);

// Tell whether a var node is a op node's nth output.
bool IsNthOutput(Node* var, Node* op, const std::string& argument, size_t nth);

// Graph safely remove some nodes, will automatically clean up the edges.
void GraphSafeRemoveNodes(Graph* graph,
                          const std::unordered_set<const Node*>& nodes);

// Some pre-defined patterns those can be reused in multiple passes.
// The related Fluid Layer or Op should be one pattern here for better reusage
// accross different fusion.
namespace patterns {

struct KeyCounter {
  static KeyCounter& Instance() {
    static KeyCounter x;
    return x;
  }

  int IncCounter(const std::string& key) { return dic_[key]++; }

 private:
  std::unordered_map<std::string, size_t> dic_;
};

// Generate a unique PDNode's name with name_scope and id.
// The format is {name_scope}/{repr}/{id}/{name}
static std::string PDNodeName(const std::string& name_scope,
                              const std::string& repr, size_t id,
                              const std::string& name) {
  return string::Sprintf("%s/%s/%d/%s", name_scope, repr, id, name);
}
// Generate a unique PDNode's name.
// The format is {name_scope}/{repr}/{id}
static std::string PDNodeName(const std::string& name_scope,
                              const std::string& repr) {
  return string::Sprintf("%s/%s/%d", name_scope, repr,
                         KeyCounter::Instance().IncCounter(repr));
}
// Generate a unique key. It can be used for a universally unique temporary
// name.
// The format is {repr}/{id}
static std::string UniqueKey(const std::string& repr) {
  return string::Sprintf("%s/%d", repr,
                         KeyCounter::Instance().IncCounter(repr));
}

// Declare a PDNode in a pattern, will create two methods:
// std::string xxx_repr(); return this PDNode's string id.
// PDNode* xxx_n(); return the corresponding PDNode.
#define PATTERN_DECL_NODE(name__)                        \
  std::string name__##_repr() const {                    \
    return PDNodeName(name_scope_, repr_, id_, #name__); \
  }                                                      \
  PDNode* name__##_n() const { return pattern->RetrieveNode(name__##_repr()); }

// Get an ir::Node* from the matched subgraph.
// var: variable.
// arg: the argument declared by PATTERN_DECL_NODE in a pattern definition.
// pat: the pattern object.
#define GET_IR_NODE_FROM_SUBGRAPH(var, arg, pat)                    \
  PADDLE_ENFORCE(subgraph.count(pat.arg##_n()),                     \
                 "Node not found for PDNode %s", pat.arg##_repr()); \
  Node* var = subgraph.at(pat.arg##_n());                           \
  PADDLE_ENFORCE(var, "node %s not exists in the sub-graph", #arg)

// The base class of all the patterns.
struct PatternBase {
  PatternBase(PDPattern* pattern, const std::string& name_scope,
              const std::string& repr)
      : pattern(pattern),
        name_scope_(name_scope),
        repr_(repr),
        id_(KeyCounter::Instance().IncCounter(repr)) {}

  PDPattern* pattern;

 protected:
  std::string name_scope_;
  std::string repr_;
  size_t id_;
};

// Conv with batch norm
// op: conv + (elementwise_add +) batch_norm
// named nodes:
// conv_weight, conv_out, conv,
// bn_x, bn_scale, bn_bias, bn_mean,  bn_variance,
// bn_batch_norm, bn_y, bn_mean_out, bn_variance_out,
// bn_saved_mean, bn_saved_variance
struct ConvBN : public PatternBase {
  ConvBN(PDPattern* pattern, const std::string& name_scope)
      : PatternBase(pattern, name_scope, "conv_bn") {}

  PDNode* operator()(PDNode* conv_input, bool with_eltwise_add);

  // declare operator node's name
  PATTERN_DECL_NODE(conv);
  PATTERN_DECL_NODE(batch_norm);
  PATTERN_DECL_NODE(eltwise);  // ELEMENTWISE_ADD
  // CONV inputs
  PATTERN_DECL_NODE(conv_weight);  // Filter
  // CONV outputs
  PATTERN_DECL_NODE(conv_out);  // tmp
  // ELTWISE inputs
  PATTERN_DECL_NODE(eltwise_y_in);
  // ELTWISE outputs
  PATTERN_DECL_NODE(eltwise_out);  // tmp
  // BN inputs
  PATTERN_DECL_NODE(bn_scale);
  PATTERN_DECL_NODE(bn_bias);
  PATTERN_DECL_NODE(bn_mean);
  PATTERN_DECL_NODE(bn_variance);
  // BN outputs
  PATTERN_DECL_NODE(bn_out);  // Out
  PATTERN_DECL_NODE(bn_mean_out);
  PATTERN_DECL_NODE(bn_variance_out);
  PATTERN_DECL_NODE(bn_saved_mean);
  PATTERN_DECL_NODE(bn_saved_variance);
};

// CONV with ReLU
// op: conv + relu
// named nodes:
// conv_input, conv_weight,
// conv_out, conv,
// relu_out, relu
struct ConvReLU : public PatternBase {
  ConvReLU(PDPattern* pattern, const std::string& name_scope)
      : PatternBase(pattern, name_scope, "conv_relu") {}

  PDNode* operator()(PDNode* conv_input);

  // declare operator node's name
  PATTERN_DECL_NODE(conv);
  PATTERN_DECL_NODE(relu);
  // declare variable node's name
  PATTERN_DECL_NODE(conv_weight);
  PATTERN_DECL_NODE(conv_out);
  PATTERN_DECL_NODE(relu_out);
};

// SEQCONV with Elementwise_Add ReLU
// op: seqconv + elementwise_add + relu
// named nodes:
// seqconv_input, seqconv_weight,
// seqconv_out, seqconv,
// elementwise_add_bias, elementwise_add_out, elementwise_add
// relu_out, relu
struct SeqConvEltAddRelu : public PatternBase {
  SeqConvEltAddRelu(PDPattern* pattern, const std::string& name_scope)
      : PatternBase(pattern, name_scope, "seqconv_eltadd_relu") {}

  PDNode* operator()(PDNode* seqconv_input);

  // declare operator node's name
  PATTERN_DECL_NODE(seqconv);
  PATTERN_DECL_NODE(eltadd);
  PATTERN_DECL_NODE(relu);
  // declare variable node's name
  PATTERN_DECL_NODE(seqconv_weight);
  PATTERN_DECL_NODE(seqconv_out);
  PATTERN_DECL_NODE(eltadd_bias);
  PATTERN_DECL_NODE(eltadd_out);
  PATTERN_DECL_NODE(relu_out);
};

// FC with bias
// op: mul + elementwise_add
// named nodes:
// mul, elementwise_add
// w, mul_out, bias, fc_out
struct FC : public PatternBase {
  FC(PDPattern* pattern, const std::string& name_scope)
      : PatternBase(pattern, name_scope, "fc") {}

  PDNode* operator()(PDNode* x, bool with_bias);

  // declare operator node's name
  PATTERN_DECL_NODE(fc);
  PATTERN_DECL_NODE(mul);
  PATTERN_DECL_NODE(elementwise_add);
  // declare variable node's name
  PATTERN_DECL_NODE(w);
  PATTERN_DECL_NODE(mul_out);  // (x,w) -> mul_out
  PATTERN_DECL_NODE(bias);
  PATTERN_DECL_NODE(Out);
};

// Embedding
struct Embedding : public PatternBase {
  Embedding(PDPattern* pattern, const std::string& name_scope)
      : PatternBase(pattern, name_scope, "embedding") {}

  PDNode* operator()(PDNode* x);

  // declare operator node's name
  PATTERN_DECL_NODE(lookup_table);
  // Inputs
  //
  PATTERN_DECL_NODE(Ids);
  PATTERN_DECL_NODE(W);  // embeddings
  // Outputs
  PATTERN_DECL_NODE(Out);
};

struct LSTM : public PatternBase {
  LSTM(PDPattern* pattern, const std::string& name_scope)
      : PatternBase(pattern, name_scope, "lstm") {}

  PDNode* operator()(PDNode* x);

  // Operators
  PATTERN_DECL_NODE(lstm);

  // Inputs
  PATTERN_DECL_NODE(Input);
  PATTERN_DECL_NODE(H0);
  PATTERN_DECL_NODE(C0);
  PATTERN_DECL_NODE(Weight);
  PATTERN_DECL_NODE(Bias);

  // Outputs
  PATTERN_DECL_NODE(Hidden);
  PATTERN_DECL_NODE(Cell);
  PATTERN_DECL_NODE(BatchGate);
  PATTERN_DECL_NODE(BatchCellPreAct);
};

struct GRU : public PatternBase {
  GRU(PDPattern* pattern, const std::string& name_scope)
      : PatternBase(pattern, name_scope, "gru") {}

  PDNode* operator()(PDNode* x);

  // Operators
  PATTERN_DECL_NODE(gru);

  // Inputs
  PATTERN_DECL_NODE(Bias);
  PATTERN_DECL_NODE(Weight);

  // Outputs
  PATTERN_DECL_NODE(BatchGate);
  PATTERN_DECL_NODE(BatchResetHiddenPrev);
  PATTERN_DECL_NODE(BatchHidden);
  PATTERN_DECL_NODE(Hidden);
};

// The following patterns are used to fuse elewise_add and act
// formula: act(ele_add(x, y))
// op: elementwise_add + act
// named nodes: elementwise_add, act
//              ele_x, ele_y, elewise_add_out, act_out
struct ElewiseAddAct : public PatternBase {
  ElewiseAddAct(PDPattern* pattern, const std::string& name_scope)
      : PatternBase(pattern, name_scope, "elewise_add_act") {}

  PDNode* operator()(PDNode* x, std::unordered_set<std::string> acts);

  // declare operator node's name
  PATTERN_DECL_NODE(ele_add);
  PATTERN_DECL_NODE(act);
  // declare variable node's name
  PATTERN_DECL_NODE(elewise_add_out);
  PATTERN_DECL_NODE(ele_y);
  PATTERN_DECL_NODE(act_out);
};

// formula: ele_add(x, act(y))
// op: elementwise_add + act
// named nodes: elementwise_add, act
//              act_in, act_out, ele_x, elewise_add_out
struct ActElewiseAdd : public PatternBase {
  ActElewiseAdd(PDPattern* pattern, const std::string& name_scope)
      : PatternBase(pattern, name_scope, "act_elewise_add") {}

  PDNode* operator()(PDNode* x, std::unordered_set<std::string> acts);

  // declare operator node's name
  PATTERN_DECL_NODE(act);
  PATTERN_DECL_NODE(ele_add);
  // declare variable node's name
  PATTERN_DECL_NODE(act_out);
  PATTERN_DECL_NODE(ele_x);
  PATTERN_DECL_NODE(elewise_add_out);
};

// the backward of act(ele_add(x, y))
// the act is inplace.
// op: elementwise_add_grad + act_grad
// named nodes: elementwise_add_grad, act_grad
//              act_out, act_out_g, ele_y, d_itermediate_out, d_ele_x, d_ele_y
struct ElewiseAddActInplaceGrad : public PatternBase {
  ElewiseAddActInplaceGrad(PDPattern* pattern, const std::string& name_scope)
      : PatternBase(pattern, name_scope, "elewise_add_act_grad1") {}

  // act_grad: in["Out", "Out@GRAD"], out["X@GRAD"]
  // ele_add_grad: in["Y", "Out@GRAD"], out["X@GRAD", "Y@GRAD"]
  PDNode* operator()(PDNode* x, std::unordered_set<std::string> acts);

  // declare operator node's name
  PATTERN_DECL_NODE(act_grad);
  PATTERN_DECL_NODE(ele_add_grad);
  // declare variable node's name
  PATTERN_DECL_NODE(act_out);
  PATTERN_DECL_NODE(d_itermediate_out);
  PATTERN_DECL_NODE(d_ele_x);
  PATTERN_DECL_NODE(d_ele_y);
  PATTERN_DECL_NODE(ele_y);
};

<<<<<<< HEAD
=======
// Conv with Elementwise_add as bias
// op: conv + elementwise_add
// named nodes:
// conv_input, conv_weight,
// conv_out, conv,
// eltwise_bias, eltwise_out,
// elementwise_add
struct ConvBias : public PatternBase {
  ConvBias(PDPattern* pattern, const std::string& name_scope)
      : PatternBase(pattern, name_scope, "conv_bias") {}
  PDNode* operator()(PDNode* conv_input);
  // declare operator node's name
  PATTERN_DECL_NODE(conv);
  PATTERN_DECL_NODE(eltwise);
  // declare variable node's name
  PATTERN_DECL_NODE(conv_weight);
  PATTERN_DECL_NODE(conv_out);
  PATTERN_DECL_NODE(eltwise_bias);
  PATTERN_DECL_NODE(eltwise_out);
};

>>>>>>> baf0ff45
// Convolution op
// Forward pass for convolution.
// conv_input, conv_bias and conv_filter are inputs.
// conv_output is a result of the operator.
// residual_data is data used by skip connection.
// If residual connection fusion is on, the formula is:
// conv_output = conv_op(conv_filter, conv_input, conv_bias)
//             + conv_residual_data
// If the fusion is off, conv_residual_data is not added.
struct Conv : public PatternBase {
  Conv(PDPattern* pattern, const std::string& name_scope)
      : PatternBase(pattern, name_scope, "convolution") {}

  PDNode* operator()();

  PATTERN_DECL_NODE(conv_op);
  PATTERN_DECL_NODE(conv_input);
<<<<<<< HEAD
  PATTERN_DECL_NODE(conv_bias);
=======
>>>>>>> baf0ff45
  PATTERN_DECL_NODE(conv_filter);
  PATTERN_DECL_NODE(conv_residual_data);
  PATTERN_DECL_NODE(conv_output);
};

// ElementwiseAdd used in residual connections.
// y_var is used and convolution output.
// The operator is removed, when residual
// connection fusion is on.
struct ElementwiseAdd : public PatternBase {
  ElementwiseAdd(PDPattern* pattern, const std::string& name_scope)
      : PatternBase(pattern, name_scope, "elementwise_add") {}

<<<<<<< HEAD
  PDNode* operator()(PDNode* y_var);
=======
  PDNode* operator()(PDNode* x_var);
>>>>>>> baf0ff45

  PATTERN_DECL_NODE(elementwise_add_op);
  PATTERN_DECL_NODE(elementwise_add_x);
  PATTERN_DECL_NODE(elementwise_add_y);
  PATTERN_DECL_NODE(elementwise_add_out);
};
}  // namespace patterns

// Link two ir::Nodes from each other.
#define IR_NODE_LINK_TO(a, b) \
  a->outputs.push_back(b);    \
  b->inputs.push_back(a);

// Set the out_var as the output of the op
#define IR_OP_VAR_LINK(op, out_var) \
  op->outputs.push_back(out_var);   \
  out_var->inputs.clear();          \
  out_var->inputs.push_back(op);

}  // namespace ir
}  // namespace framework
}  // namespace paddle<|MERGE_RESOLUTION|>--- conflicted
+++ resolved
@@ -613,8 +613,6 @@
   PATTERN_DECL_NODE(ele_y);
 };
 
-<<<<<<< HEAD
-=======
 // Conv with Elementwise_add as bias
 // op: conv + elementwise_add
 // named nodes:
@@ -636,7 +634,6 @@
   PATTERN_DECL_NODE(eltwise_out);
 };
 
->>>>>>> baf0ff45
 // Convolution op
 // Forward pass for convolution.
 // conv_input, conv_bias and conv_filter are inputs.
@@ -654,10 +651,6 @@
 
   PATTERN_DECL_NODE(conv_op);
   PATTERN_DECL_NODE(conv_input);
-<<<<<<< HEAD
-  PATTERN_DECL_NODE(conv_bias);
-=======
->>>>>>> baf0ff45
   PATTERN_DECL_NODE(conv_filter);
   PATTERN_DECL_NODE(conv_residual_data);
   PATTERN_DECL_NODE(conv_output);
@@ -671,11 +664,7 @@
   ElementwiseAdd(PDPattern* pattern, const std::string& name_scope)
       : PatternBase(pattern, name_scope, "elementwise_add") {}
 
-<<<<<<< HEAD
-  PDNode* operator()(PDNode* y_var);
-=======
   PDNode* operator()(PDNode* x_var);
->>>>>>> baf0ff45
 
   PATTERN_DECL_NODE(elementwise_add_op);
   PATTERN_DECL_NODE(elementwise_add_x);
