//   Copyright (c) 2018 PaddlePaddle Authors. All Rights Reserved.
//
// Licensed under the Apache License, Version 2.0 (the "License");
// you may not use this file except in compliance with the License.
// You may obtain a copy of the License at
//
//     http://www.apache.org/licenses/LICENSE-2.0
//
// Unless required by applicable law or agreed to in writing, software
// distributed under the License is distributed on an "AS IS" BASIS,
// WITHOUT WARRANTIES OR CONDITIONS OF ANY KIND, either express or implied.
// See the License for the specific language governing permissions and
// limitations under the License.

#pragma once

#include <map>
#include <vector>
#include "paddle/fluid/framework/op_kernel_type.h"
#include "paddle/fluid/framework/tensor.h"
#include "paddle/fluid/framework/variable.h"

namespace paddle {
namespace framework {

#ifdef PADDLE_WITH_MKLDNN
using MKLDNNFormat = mkldnn::memory::format;
using MKLDNNDataType = mkldnn::memory::data_type;

inline MKLDNNFormat ToMKLDNNFormat(const DataLayout& layout) {
  switch (layout) {
    case DataLayout::kNHWC:
      return MKLDNNFormat::nhwc;
    case DataLayout::kNCHW:
      return MKLDNNFormat::nchw;
    default:
      PADDLE_THROW("Fail to convert layout %s to MKLDNN format",
                   DataLayoutToString(layout));
  }
}

inline DataLayout ToPaddleLayout(const MKLDNNFormat& format) {
  switch (format) {
    case MKLDNNFormat::nhwc:
      return DataLayout::kNHWC;
    case MKLDNNFormat::nchw:
      return DataLayout::kNCHW;
    default:
      PADDLE_THROW("Fail to convert MKLDNN format to paddle layout");
  }
}

<<<<<<< HEAD
inline MKLDNNDataType ToMKLDNNDataType(const std::type_index type) {
  static const std::map<std::type_index, MKLDNNDataType> dict{
      {std::type_index(typeid(float)), MKLDNNDataType::f32},  // NOLINT
      {std::type_index(typeid(signed char)), MKLDNNDataType::s8},    // NOLINT
      {std::type_index(typeid(unsigned char)), MKLDNNDataType::u8},
      {std::type_index(typeid(int16_t)), MKLDNNDataType::s16},
      {std::type_index(typeid(int32_t)), MKLDNNDataType::s32}};
  auto iter = dict.find(type);
=======
inline MKLDNNDataType ToMKLDNNDataType(proto::VarType::Type type) {
  static std::unordered_map<int, MKLDNNDataType> dict{
      {DataTypeTrait<float>::DataType, MKLDNNDataType::f32},
      {DataTypeTrait<int8_t>::DataType, MKLDNNDataType::s8},
      {DataTypeTrait<uint8_t>::DataType, MKLDNNDataType::u8},
      {DataTypeTrait<int16_t>::DataType, MKLDNNDataType::s16},
      {DataTypeTrait<int32_t>::DataType, MKLDNNDataType::s32}};
  auto iter = dict.find(static_cast<int>(type));
>>>>>>> 3628d894
  if (iter != dict.end()) return iter->second;
  return MKLDNNDataType::data_undef;
}

#endif

void TransDataLayoutFromMKLDNN(const OpKernelType& kernel_type_for_var,
                               const OpKernelType& expected_kernel_type,
                               const Tensor& in, Tensor* out);

std::vector<int> GetAxis(const DataLayout& from, const DataLayout& to);

void TransDataLayout(const OpKernelType& kernel_type_for_var,
                     const OpKernelType& expected_kernel_type, const Tensor& in,
                     Tensor* out);

}  // namespace framework
}  // namespace paddle<|MERGE_RESOLUTION|>--- conflicted
+++ resolved
@@ -50,16 +50,6 @@
   }
 }
 
-<<<<<<< HEAD
-inline MKLDNNDataType ToMKLDNNDataType(const std::type_index type) {
-  static const std::map<std::type_index, MKLDNNDataType> dict{
-      {std::type_index(typeid(float)), MKLDNNDataType::f32},  // NOLINT
-      {std::type_index(typeid(signed char)), MKLDNNDataType::s8},    // NOLINT
-      {std::type_index(typeid(unsigned char)), MKLDNNDataType::u8},
-      {std::type_index(typeid(int16_t)), MKLDNNDataType::s16},
-      {std::type_index(typeid(int32_t)), MKLDNNDataType::s32}};
-  auto iter = dict.find(type);
-=======
 inline MKLDNNDataType ToMKLDNNDataType(proto::VarType::Type type) {
   static std::unordered_map<int, MKLDNNDataType> dict{
       {DataTypeTrait<float>::DataType, MKLDNNDataType::f32},
@@ -68,8 +58,7 @@
       {DataTypeTrait<int16_t>::DataType, MKLDNNDataType::s16},
       {DataTypeTrait<int32_t>::DataType, MKLDNNDataType::s32}};
   auto iter = dict.find(static_cast<int>(type));
->>>>>>> 3628d894
-  if (iter != dict.end()) return iter->second;
+if (iter != dict.end()) return iter->second;
   return MKLDNNDataType::data_undef;
 }
 
