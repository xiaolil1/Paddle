/* Copyright (c) 2016 PaddlePaddle Authors. All Rights Reserved.

Licensed under the Apache License, Version 2.0 (the "License");
you may not use this file except in compliance with the License.
You may obtain a copy of the License at

    http://www.apache.org/licenses/LICENSE-2.0

Unless required by applicable law or agreed to in writing, software
distributed under the License is distributed on an "AS IS" BASIS,
WITHOUT WARRANTIES OR CONDITIONS OF ANY KIND, either express or implied.
See the License for the specific language governing permissions and
limitations under the License. */

#include "paddle/fluid/operators/conv_op.h"

#include <string>
#include <vector>

#ifdef PADDLE_WITH_CUDA
#include "paddle/fluid/platform/cudnn_helper.h"
#endif
#ifdef PADDLE_WITH_MKLDNN
#include "paddle/fluid/platform/mkldnn_helper.h"
#endif

namespace paddle {
namespace operators {

void ConvOp::InferShape(framework::InferShapeContext* ctx) const {
  PADDLE_ENFORCE(ctx->HasInput("Input"),
                 "Input(Input) of ConvOp should not be null.");
  PADDLE_ENFORCE(ctx->HasInput("Filter"),
                 "Input(Filter) of ConvOp should not be null.");
  PADDLE_ENFORCE(ctx->HasOutput("Output"),
                 "Output(Output) of ConvOp should not be null.");

  auto in_dims = ctx->GetInputDim("Input");
  auto filter_dims = ctx->GetInputDim("Filter");

  std::vector<int> strides = ctx->Attrs().Get<std::vector<int>>("strides");
  std::vector<int> paddings = ctx->Attrs().Get<std::vector<int>>("paddings");
  int groups = ctx->Attrs().Get<int>("groups");
  std::vector<int> dilations = ctx->Attrs().Get<std::vector<int>>("dilations");

  PADDLE_ENFORCE(in_dims.size() == 4 || in_dims.size() == 5,
                 "Conv intput should be 4-D or 5-D tensor, get %u",
                 in_dims.size());

  PADDLE_ENFORCE_EQ(
      in_dims.size(), filter_dims.size(),
      "Conv input dimension and filter dimension should be the same.");
  PADDLE_ENFORCE(
      in_dims.size() - strides.size() == 2U,
      "Conv input dimension and strides dimension should be consistent.");
  PADDLE_ENFORCE_EQ(
      paddings.size(), strides.size(),
      "Conv paddings dimension and Conv strides dimension should be the same.");

  PADDLE_ENFORCE_EQ(in_dims[1], filter_dims[1] * groups,
                    "The number of input channels should be equal to filter "
                    "channels * groups.");
  PADDLE_ENFORCE_EQ(
      filter_dims[0] % groups, 0,
      "The number of output channels should be divided by groups.");

  std::vector<int64_t> output_shape({in_dims[0], filter_dims[0]});
  for (size_t i = 0; i < strides.size(); ++i) {
    output_shape.push_back(ConvOutputSize(in_dims[i + 2], filter_dims[i + 2],
                                          dilations[i], paddings[i],
                                          strides[i]));
  }
  ctx->SetOutputDim("Output", framework::make_ddim(output_shape));
  ctx->ShareLoD("Input", "Output");
}

framework::OpKernelType ConvOp::GetExpectedKernelType(
    const framework::ExecutionContext& ctx) const {
  int customized_type_value =
      framework::OpKernelType::kDefaultCustomizedTypeValue;
  framework::LibraryType library{framework::LibraryType::kPlain};
  // TODO(pzelazko-intel): enable MKLDNN layout when it's ready
  std::string data_format = ctx.Attr<std::string>("data_format");
  framework::DataLayout layout = framework::StringToDataLayout(data_format);

#ifdef PADDLE_WITH_CUDA
  if (platform::CanCUDNNBeUsed(ctx)) {
    library = framework::LibraryType::kCUDNN;
  }
#endif
#ifdef PADDLE_WITH_MKLDNN
  if (library == framework::LibraryType::kPlain &&
      platform::CanMKLDNNBeUsed(ctx)) {
    library = framework::LibraryType::kMKLDNN;
    layout = framework::DataLayout::kMKLDNN;
    customized_type_value = kConvMKLDNNFP32;
  }
#endif

  auto input_data_type = ctx.Input<Tensor>("Input")->type();
<<<<<<< HEAD

=======
  if (input_data_type != framework::proto::VarType::INT8 &&
      input_data_type != framework::proto::VarType::UINT8) {
    auto filter_data_type = ctx.Input<Tensor>("Filter")->type();
    PADDLE_ENFORCE_EQ(input_data_type, filter_data_type,
                      "input and filter data type should be consistent");
  }
>>>>>>> 5d132ecf
  if (input_data_type == framework::proto::VarType::FP16) {
    PADDLE_ENFORCE_EQ(library, framework::LibraryType::kCUDNN,
                      "float16 can only be used when CUDNN is used");
  }

  return framework::OpKernelType(input_data_type, ctx.GetPlace(), layout,
                                 library, customized_type_value);
}

void Conv2DOpMaker::Make() {
  AddAttr<bool>("is_test",
                "(bool, default false) Set to true for inference only, false "
                "for training. Some layers may run faster when this is true.")
      .SetDefault(false);
  AddInput(
      "Input",
      "(Tensor) The input tensor of convolution operator. "
      "The format of input tensor is NCHW, where N is batch size, C is the "
      "number of channels, H is the height of the feature, "
      "and W is the width of the feature.");
  AddInput("Filter",
           "(Tensor) The filter tensor of convolution operator. "
           "The format of the filter tensor is MCHW, where M is the number of "
           "output image channels, C is the number of input image channels, "
           "H is the height of the filter, and W is the width of the filter. "
           "If the groups attribute is greater than 1, C equals the number of "
           "input image channels divided by the groups.");
  AddInput("Bias",
           "(Tensor) Bias to be added to each output of filter application."
           "The format of output tensor is X (one-dimensional) of size equal"
           "to the number of output channels. Only used with MKL-DNN.")
      .AsDispensable();
  AddInput("ResidualData",
           "(Tensor) Tensor with residual data "
           "to which convolution output will be added."
           "Used with fuse_residual_connection fusion.")
      .AsDispensable();
  AddOutput("Output",
            "(Tensor) The output tensor of convolution operator. "
            "The format of output tensor is also NCHW.");
  AddAttr<std::vector<int>>("strides",
                            "(vector<int> default:{1, 1}), the "
                            "strides(h_stride, w_stride) of "
                            "convolution operator.")
      .SetDefault({1, 1});
  AddAttr<std::vector<int>>("paddings",
                            "(vector<int> default:{0, 0}), the "
                            "paddings(h_pad, w_pad) of "
                            "convolution operator.")
      .SetDefault({0, 0});
  AddAttr<int>(
      "groups",
      "(int default:1), the groups number of the convolution operator. "
      "According to grouped convolution in Alex Krizhevsky's Deep CNN paper: "
      "when group=2, the first half of the filters is only connected to the "
      "first half of the input channels, while the second half of the filters "
      "is only connected to the second half of the input channels.")
      .SetDefault(1);
  AddAttr<std::vector<int>>("dilations",
                            "(vector<int> default:{1, 1}), the "
                            "dilations(h_dilation, w_dilation) of "
                            "convolution operator.")
      .SetDefault({1, 1});
  AddAttr<bool>(
      "use_cudnn",
      "(bool, default false) Only used in cudnn kernel, need install cudnn")
      .SetDefault(false);
  AddAttr<bool>("fuse_relu_before_depthwise_conv",
                "(bool, default false) Only used in cuda depthwise kernel")
      .SetDefault(false);
  AddAttr<bool>("use_mkldnn",
                "(bool, default false) Only used in mkldnn kernel")
      .SetDefault(false);
  AddAttr<bool>("fuse_relu", "(bool, default false) Only used in mkldnn kernel")
      .SetDefault(false);
  AddAttr<bool>("fuse_residual_connection",
                "(bool, default false) Only used in mkldnn kernel. Used "
                "whenever convolution output is as an input to residual "
                "connection.")
      .SetDefault(false);
  AddAttr<float>("Scale_in",
                 "Scale_in to be used for int8 input data."
<<<<<<< HEAD
                 "Only used with INT8.")
      .SetDefault(1.0f);
  AddAttr<float>("Scale_out",
                 "Scale_out to be used for int8 output data."
                 "Only used with MKL-DNN.")
      .SetDefault(1.0f);
  AddAttr<float>("Scale_in_eltwise",
                 "Scale_in_eltwise to be used for int8 eltwise input data."
                 "Only used with MKL-DNN.")
      .SetDefault(1.0f);
  AddAttr<std::vector<float>>("Scale_weights",
                              "Scale_weights to be used for int8 weights data."
                              "Only used with MKL-DNN.")
      .SetDefault({1.0f});
  AddAttr<bool>("force_fp32_output",
                "(bool, default false) Force INT8 kernel output FP32, only "
                "used in mkldnn kernel")
=======
                 "Only used with MKL-DNN INT8.")
      .SetDefault(1.0f);
  AddAttr<float>("Scale_out",
                 "Scale_out to be used for int8 output data."
                 "Only used with MKL-DNN INT8.")
      .SetDefault(1.0f);
  AddAttr<float>("Scale_in_eltwise",
                 "Scale_in_eltwise to be used for int8 eltwise input data."
                 "Only used with MKL-DNN INT8.")
      .SetDefault(1.0f);
  AddAttr<std::vector<float>>("Scale_weights",
                              "Scale_weights to be used for int8 weights data."
                              "Only used with MKL-DNN INT8.")
      .SetDefault({1.0f});
  AddAttr<bool>("force_fp32_output",
                "(bool, default false) Force INT8 kernel output FP32, only "
                "used in MKL-DNN INT8")
>>>>>>> 5d132ecf
      .SetDefault(false);
  AddAttr<std::string>(
      "data_format",
      "(string, default NCHW) Only used in "
      "An optional string from: \"NHWC\", \"NCHW\". "
      "Defaults to \"NHWC\". Specify the data format of the output data, "
      "the input will be transformed automatically. ")
      .SetDefault("AnyLayout");
  // TODO(dzhwinter): need to registered layout transform function
  AddAttr<int>("workspace_size_MB",
               "Only used in cudnn kernel. Need set use_cudnn to true."
               "workspace size for cudnn, in MB, "
               "workspace is a section of GPU memory which will be "
               "allocated/freed each time the operator runs, larger "
               "workspace size can increase performance but also requires "
               "better hardware. This size should be chosen carefully.")
      .SetDefault(4096);
  AddAttr<bool>("exhaustive_search",
                "(bool, default false) cuDNN has many algorithm to calculation "
                "convolution, whether enable exhaustive search "
                "for cuDNN convolution or not, defalut is False.")
      .SetDefault(false);
  AddComment(R"DOC(
Convolution Operator.

The convolution operation calculates the output based on the input, filter
and strides, paddings, dilations, groups parameters. The size of each dimension of the
parameters is checked in the infer-shape.
Input(Input) and Output(Output) are in NCHW format. Where N is batch
size, C is the number of channels, H is the height of the feature, and W is
the width of the feature.
Filters(Input) is MCHW format. Where M is the number of output image channels, C is
the number of input image channels, H is the height of the filter, and W
is the width of the filter.
Parameters(strides, paddings, dilations) are two elements. These two elements represent
height and width, respectively.
The input(X) size and output(Out) size may be different.

Example:
  Input:
       Input shape: $(N, C_{in}, H_{in}, W_{in})$
       Filter shape: $(C_{out}, C_{in}, H_f, W_f)$
  Output:
       Output shape: $(N, C_{out}, H_{out}, W_{out})$
  Where
$$
       H_{out}= \frac{(H_{in} + 2 * paddings[0] - (dilations[0] * (H_f - 1) + 1))}{strides[0]}+ 1 \\
       W_{out}= \frac{(W_{in} + 2 * paddings[1] - (dilations[1] * (W_f - 1) + 1))}{strides[1]}+ 1
$$
)DOC");
  Apply();
}

void Conv3DOpMaker::Make() {
  AddAttr<bool>("is_test",
                "(bool, default false) Set to true for inference only, false "
                "for training. Some layers may run faster when this is true.")
      .SetDefault(false);
  AddInput(
      "Input",
      "(Tensor) The input tensor of convolution operator. "
      "The format of input tensor is NCDHW. Where N is batch size, C is the "
      "number of channels, D is the depth of the feature, H is the height of "
      "the feature, "
      "and W is the width of the feature.");
  AddInput("Filter",
           "(Tensor) The filter tensor of convolution operator. "
           "The format of the filter tensor is MCDHW, where M is the number of "
           "output image channels, C is the number of input image channels, "
           "D is the depth of the filter, H is the height of the filter, and W "
           "is the width of the filter."
           "If the groups attribute is greater than 1, C equals the number of "
           "input image channels divided by the groups.");
  AddInput("ResidualData",
           "(Tensor) Tensor with residual data "
           "to which convolution output will be added."
           "Used with fuse_residual_connection fusion.")
      .AsDispensable();
  AddOutput("Output",
            "(Tensor) The output tensor of convolution operator."
            "The format of output tensor is also NCDHW.");
  AddAttr<std::vector<int>>("strides",
                            "(vector<int>, default:{1, 1, 1}), the "
                            "strides(d_stride, h_stride, w_stride) of "
                            "convolution operator.")
      .SetDefault({1, 1, 1});
  AddAttr<std::vector<int>>("paddings",
                            "(vector<int>, default:{0, 0, 0}), the "
                            "paddings(d_pad, h_pad, w_pad) of convolution "
                            "operator.")
      .SetDefault({0, 0, 0});
  AddAttr<int>(
      "groups",
      "(int default:1), the groups number of the convolution operator. "
      "According to grouped convolution in Alex Krizhevsky's Deep CNN paper: "
      "when group=2, the first half of the filters is only connected to the "
      "first half of the input channels, while the second half of the filters "
      "is only connected to the second half of the input channels.")
      .SetDefault(1);
  AddAttr<std::vector<int>>("dilations",
                            "(vector<int> default:{1, 1, 1}), the "
                            "dilations(d_dilation, h_dilation, w_dilation) of "
                            "convolution operator.")
      .SetDefault({1, 1, 1});
  AddAttr<bool>(
      "use_cudnn",
      "(bool, default false) Only used in cudnn kernel, need install cudnn")
      .SetDefault(false);
  AddAttr<bool>("use_mkldnn",
                "(bool, default false) Only used in mkldnn kernel")
      .SetDefault(false);
  AddAttr<bool>("fuse_relu", "(bool, default false) Only used in mkldnn kernel")
      .SetDefault(false);
  AddAttr<bool>("fuse_residual_connection",
                "(bool, default false) Only used in mkldnn kernel. Used "
                "whenever convolution output is as an input to residual "
                "connection.")
      .SetDefault(false);
  AddAttr<std::string>(
      "data_format",
      "(string, default NCHW) Only used in "
      "An optional string from: \"NHWC\", \"NCHW\". "
      "Defaults to \"NHWC\". Specify the data format of the output data, "
      "the input will be transformed automatically. ")
      .SetDefault("AnyLayout");
  AddAttr<bool>("force_fp32_output",
                "(bool, default false) Only used in mkldnn INT8 kernel")
      .SetDefault(false);
  // TODO(dzhwinter): need to registered layout transform function
  AddAttr<int>("workspace_size_MB",
               "Only used in cudnn kernel. workspace size for cudnn, in MB, "
               "workspace is a section of GPU memory which will be "
               "allocated/freed each time the operator runs, larger "
               "workspace size can increase performance but also requires "
               "better hardware. This size should be chosen carefully.")
      .SetDefault(4096);
  AddAttr<bool>("exhaustive_search",
                "(bool, default false) cuDNN has many algorithm to calculation "
                "convolution, whether enable exhaustive search "
                "for cuDNN convolution or not, defalut is False.")
      .SetDefault(false);
  AddComment(R"DOC(
Convolution3D Operator.

The convolution operation calculates the output based on the input, filter
and strides, paddings, dilations, groups parameters. The size of each dimension of the
parameters is checked in the infer-shape.
Input(Input) and output(Output) are in NCDHW format, where N is batch
size, C is the number of channels,D is the depth of the feature, H is the height of
the feature, and W is the width of the feature.
Filters(Input) is MCDHW format, where M is the number of output image channels,
C is the number of input image channels, D is the depth of the filter,
H is the height of the filter, and W is the width of the filter.
Parameters(strides, paddings, dilations) are three elements. These three elements
represent depth, height and width, respectively.
The input(X) size and output(Out) size may be different.

Example:
  Input:
       Input shape: $(N, C_{in}, D_{in}, H_{in}, W_{in})$
       Filter shape: $(C_{out}, C_{in}, D_f, H_f, W_f)$
  Output:
       Output shape: $(N, C_{out}, D_{out}, H_{out}, W_{out})$
  Where
  $$
       D_{out}= \frac{(D_{in} + 2 * paddings[0] - (dilations[0] * (D_f - 1) + 1))}{ strides[0]}+ 1 \\
       H_{out}= \frac{(H_{in} + 2 * paddings[1] - (dilations[1] * (H_f - 1) + 1))}{ strides[1]}+ 1 \\
       W_{out}= \frac{(W_{in} + 2 * paddings[2] - (dilations[2] * (W_f - 1) + 1))}{ strides[2]}+ 1
  $$
)DOC");
  Apply();
}

void ConvOpGrad::InferShape(framework::InferShapeContext* ctx) const {
  auto in_dims = ctx->GetInputDim("Input");
  auto filter_dims = ctx->GetInputDim("Filter");
  if (ctx->HasOutput(framework::GradVarName("Input"))) {
    ctx->SetOutputDim(framework::GradVarName("Input"), in_dims);
  }
  if (ctx->HasOutput(framework::GradVarName("Filter"))) {
    ctx->SetOutputDim(framework::GradVarName("Filter"), filter_dims);
  }
}

framework::OpKernelType ConvOpGrad::GetExpectedKernelType(
    const framework::ExecutionContext& ctx) const {
  int customized_type_value =
      framework::OpKernelType::kDefaultCustomizedTypeValue;
  framework::LibraryType library_{framework::LibraryType::kPlain};
  // TODO(pzelazko-intel): enable MKLDNN layout when it's ready
  std::string data_format = ctx.Attr<std::string>("data_format");
  framework::DataLayout layout_ = framework::StringToDataLayout(data_format);

#ifdef PADDLE_WITH_CUDA
  if (platform::CanCUDNNBeUsed(ctx)) {
    library_ = framework::LibraryType::kCUDNN;
  }
#endif
#ifdef PADDLE_WITH_MKLDNN
  if (library_ == framework::LibraryType::kPlain &&
      platform::CanMKLDNNBeUsed(ctx)) {
    library_ = framework::LibraryType::kMKLDNN;
    layout_ = framework::DataLayout::kMKLDNN;
    customized_type_value = kConvMKLDNNFP32;
  }
#endif

  return framework::OpKernelType(ctx.Input<Tensor>("Input")->type(),
                                 ctx.GetPlace(), layout_, library_,
                                 customized_type_value);
}

class Conv2dGradMaker : public framework::SingleGradOpDescMaker {
 public:
  using framework::SingleGradOpDescMaker::SingleGradOpDescMaker;

  std::unique_ptr<framework::OpDesc> Apply() const override {
    auto* op = new framework::OpDesc();
    op->SetType(GradOpType());
    op->SetInput("Input", Input("Input"));
    op->SetInput("Filter", Input("Filter"));
    op->SetInput("Bias", Input("Bias"));
    op->SetInput(framework::GradVarName("Output"), OutputGrad("Output"));

    op->SetOutput(framework::GradVarName("Input"), InputGrad("Input"));
    op->SetOutput(framework::GradVarName("Filter"), InputGrad("Filter"));
    op->SetOutput(framework::GradVarName("Bias"), InputGrad("Bias"));

    op->SetAttrMap(Attrs());

    return std::unique_ptr<framework::OpDesc>(op);
  }

  virtual std::string GradOpType() const {
    return this->ForwardOpType() + "_grad";
  }
};

}  // namespace operators
}  // namespace paddle

namespace ops = paddle::operators;
REGISTER_OPERATOR(conv2d, ops::ConvOp, ops::Conv2DOpMaker,
                  ops::ConvOpInferVarType, ops::Conv2dGradMaker);
REGISTER_OPERATOR(conv2d_grad, ops::ConvOpGrad);

// depthwise convolution op
REGISTER_OPERATOR(depthwise_conv2d, ops::ConvOp, ops::Conv2DOpMaker,
                  ops::ConvOpInferVarType, ops::Conv2dGradMaker);
REGISTER_OPERATOR(depthwise_conv2d_grad, ops::ConvOpGrad);

REGISTER_OPERATOR(conv3d, ops::ConvOp, ops::Conv3DOpMaker,
                  ops::ConvOpInferVarType,
                  paddle::framework::DefaultGradOpDescMaker<true>);
REGISTER_OPERATOR(conv3d_grad, ops::ConvOpGrad);

// depthwise conv kernel
// TODO(xingzhaolong): neon kernel for mobile
REGISTER_OP_CPU_KERNEL(
    depthwise_conv2d,
    ops::GemmConvKernel<paddle::platform::CPUDeviceContext, float>,
    ops::GemmConvKernel<paddle::platform::CPUDeviceContext, double>);

REGISTER_OP_CPU_KERNEL(
    depthwise_conv2d_grad,
    ops::GemmConvGradKernel<paddle::platform::CPUDeviceContext, float>,
    ops::GemmConvGradKernel<paddle::platform::CPUDeviceContext, double>);

REGISTER_OP_CPU_KERNEL(
    conv2d, ops::GemmConvKernel<paddle::platform::CPUDeviceContext, float>,
    ops::GemmConvKernel<paddle::platform::CPUDeviceContext, double>);
REGISTER_OP_CPU_KERNEL(
    conv2d_grad,
    ops::GemmConvGradKernel<paddle::platform::CPUDeviceContext, float>,
    ops::GemmConvGradKernel<paddle::platform::CPUDeviceContext, double>);

REGISTER_OP_CPU_KERNEL(
    conv3d, ops::GemmConvKernel<paddle::platform::CPUDeviceContext, float>,
    ops::GemmConvKernel<paddle::platform::CPUDeviceContext, double>);
REGISTER_OP_CPU_KERNEL(
    conv3d_grad,
    ops::GemmConvGradKernel<paddle::platform::CPUDeviceContext, float>,
    ops::GemmConvGradKernel<paddle::platform::CPUDeviceContext, double>);<|MERGE_RESOLUTION|>--- conflicted
+++ resolved
@@ -98,16 +98,12 @@
 #endif
 
   auto input_data_type = ctx.Input<Tensor>("Input")->type();
-<<<<<<< HEAD
-
-=======
   if (input_data_type != framework::proto::VarType::INT8 &&
       input_data_type != framework::proto::VarType::UINT8) {
     auto filter_data_type = ctx.Input<Tensor>("Filter")->type();
     PADDLE_ENFORCE_EQ(input_data_type, filter_data_type,
                       "input and filter data type should be consistent");
   }
->>>>>>> 5d132ecf
   if (input_data_type == framework::proto::VarType::FP16) {
     PADDLE_ENFORCE_EQ(library, framework::LibraryType::kCUDNN,
                       "float16 can only be used when CUDNN is used");
@@ -190,25 +186,6 @@
       .SetDefault(false);
   AddAttr<float>("Scale_in",
                  "Scale_in to be used for int8 input data."
-<<<<<<< HEAD
-                 "Only used with INT8.")
-      .SetDefault(1.0f);
-  AddAttr<float>("Scale_out",
-                 "Scale_out to be used for int8 output data."
-                 "Only used with MKL-DNN.")
-      .SetDefault(1.0f);
-  AddAttr<float>("Scale_in_eltwise",
-                 "Scale_in_eltwise to be used for int8 eltwise input data."
-                 "Only used with MKL-DNN.")
-      .SetDefault(1.0f);
-  AddAttr<std::vector<float>>("Scale_weights",
-                              "Scale_weights to be used for int8 weights data."
-                              "Only used with MKL-DNN.")
-      .SetDefault({1.0f});
-  AddAttr<bool>("force_fp32_output",
-                "(bool, default false) Force INT8 kernel output FP32, only "
-                "used in mkldnn kernel")
-=======
                  "Only used with MKL-DNN INT8.")
       .SetDefault(1.0f);
   AddAttr<float>("Scale_out",
@@ -226,7 +203,6 @@
   AddAttr<bool>("force_fp32_output",
                 "(bool, default false) Force INT8 kernel output FP32, only "
                 "used in MKL-DNN INT8")
->>>>>>> 5d132ecf
       .SetDefault(false);
   AddAttr<std::string>(
       "data_format",
