/* Copyright (c) 2016 PaddlePaddle Authors. All Rights Reserved.

Licensed under the Apache License, Version 2.0 (the "License");
you may not use this file except in compliance with the License.
You may obtain a copy of the License at

    http://www.apache.org/licenses/LICENSE-2.0

Unless required by applicable law or agreed to in writing, software
distributed under the License is distributed on an "AS IS" BASIS,
WITHOUT WARRANTIES OR CONDITIONS OF ANY KIND, either express or implied.
See the License for the specific language governing permissions and
limitations under the License. */

#include "paddle/fluid/operators/conv_op.h"

#include <string>
#include <vector>

#ifdef PADDLE_WITH_CUDA
#include "paddle/fluid/platform/cudnn_helper.h"
#endif
#ifdef PADDLE_WITH_MKLDNN
#include "paddle/fluid/platform/mkldnn_helper.h"
#endif

namespace paddle {
namespace operators {

void ConvOp::InferShape(framework::InferShapeContext* ctx) const {
  PADDLE_ENFORCE(ctx->HasInput("Input"),
                 "Input(Input) of ConvOp should not be null.");
  PADDLE_ENFORCE(ctx->HasInput("Filter"),
                 "Input(Filter) of ConvOp should not be null.");
  PADDLE_ENFORCE(ctx->HasOutput("Output"),
                 "Output(Output) of ConvOp should not be null.");

  auto in_dims = ctx->GetInputDim("Input");
  auto filter_dims = ctx->GetInputDim("Filter");

  std::vector<int> strides = ctx->Attrs().Get<std::vector<int>>("strides");
  std::vector<int> paddings = ctx->Attrs().Get<std::vector<int>>("paddings");
  int groups = ctx->Attrs().Get<int>("groups");
  std::vector<int> dilations = ctx->Attrs().Get<std::vector<int>>("dilations");

  PADDLE_ENFORCE(in_dims.size() == 4 || in_dims.size() == 5,
                 "Conv intput should be 4-D or 5-D tensor, get %u",
                 in_dims.size());

  PADDLE_ENFORCE_EQ(
      in_dims.size(), filter_dims.size(),
      "Conv input dimension and filter dimension should be the same.");
  PADDLE_ENFORCE(
      in_dims.size() - strides.size() == 2U,
      "Conv input dimension and strides dimension should be consistent.");
  PADDLE_ENFORCE_EQ(
      paddings.size(), strides.size(),
      "Conv paddings dimension and Conv strides dimension should be the same.");

  PADDLE_ENFORCE_EQ(in_dims[1], filter_dims[1] * groups,
                    "The number of input channels should be equal to filter "
                    "channels * groups.");
  PADDLE_ENFORCE_EQ(
      filter_dims[0] % groups, 0,
      "The number of output channels should be divided by groups.");

  std::vector<int64_t> output_shape({in_dims[0], filter_dims[0]});
  for (size_t i = 0; i < strides.size(); ++i) {
    output_shape.push_back(ConvOutputSize(in_dims[i + 2], filter_dims[i + 2],
                                          dilations[i], paddings[i],
                                          strides[i]));
  }
  ctx->SetOutputDim("Output", framework::make_ddim(output_shape));
  ctx->ShareLoD("Input", "Output");
}

framework::OpKernelType ConvOp::GetExpectedKernelType(
    const framework::ExecutionContext& ctx) const {
  int customized_type_value =
      framework::OpKernelType::kDefaultCustomizedTypeValue;
  framework::LibraryType library{framework::LibraryType::kPlain};
  // TODO(pzelazko-intel): enable MKLDNN layout when it's ready
  std::string data_format = ctx.Attr<std::string>("data_format");
  framework::DataLayout layout = framework::StringToDataLayout(data_format);

#ifdef PADDLE_WITH_CUDA
  if (platform::CanCUDNNBeUsed(ctx)) {
    library = framework::LibraryType::kCUDNN;
  }
#endif
#ifdef PADDLE_WITH_MKLDNN
  if (library == framework::LibraryType::kPlain &&
      platform::CanMKLDNNBeUsed(ctx)) {
    library = framework::LibraryType::kMKLDNN;
    layout = framework::DataLayout::kMKLDNN;
    customized_type_value = kConvMKLDNNFP32;
  }
#endif

<<<<<<< HEAD
  auto input_data_type =
      framework::ToDataType(ctx.Input<Tensor>("Input")->type());
  // auto filter_data_type =
  //    framework::ToDataType(ctx.Input<Tensor>("Filter")->type());
  // PADDLE_ENFORCE_EQ(input_data_type, filter_data_type,
  //                  "input and filter data type should be consistent");
=======
  auto input_data_type = ctx.Input<Tensor>("Input")->type();
  auto filter_data_type = ctx.Input<Tensor>("Filter")->type();
  PADDLE_ENFORCE_EQ(input_data_type, filter_data_type,
                    "input and filter data type should be consistent");
>>>>>>> 3628d894

  if (input_data_type == framework::proto::VarType::FP16) {
    PADDLE_ENFORCE_EQ(library, framework::LibraryType::kCUDNN,
                      "float16 can only be used when CUDNN is used");
  }

  return framework::OpKernelType(input_data_type, ctx.GetPlace(), layout,
                                 library, customized_type_value);
}

void Conv2DOpMaker::Make() {
  AddAttr<bool>("is_test",
                "(bool, default false) Set to true for inference only, false "
                "for training. Some layers may run faster when this is true.")
      .SetDefault(false);
  AddInput(
      "Input",
      "(Tensor) The input tensor of convolution operator. "
      "The format of input tensor is NCHW, where N is batch size, C is the "
      "number of channels, H is the height of the feature, "
      "and W is the width of the feature.");
  AddInput("Filter",
           "(Tensor) The filter tensor of convolution operator. "
           "The format of the filter tensor is MCHW, where M is the number of "
           "output image channels, C is the number of input image channels, "
           "H is the height of the filter, and W is the width of the filter. "
           "If the groups attribute is greater than 1, C equals the number of "
           "input image channels divided by the groups.");
  AddInput("Bias",
           "(Tensor) Bias to be added to each output of filter application."
           "The format of output tensor is X (one-dimensional) of size equal"
           "to the number of output channels. Only used with MKL-DNN.")
      .AsDispensable();
  AddInput("ResidualData",
           "(Tensor) Tensor with residual data "
           "to which convolution output will be added."
           "Used with fuse_residual_connection fusion.")
      .AsDispensable();
  AddOutput("Output",
            "(Tensor) The output tensor of convolution operator. "
            "The format of output tensor is also NCHW.");
  AddAttr<std::vector<int>>("strides",
                            "(vector<int> default:{1, 1}), the "
                            "strides(h_stride, w_stride) of "
                            "convolution operator.")
      .SetDefault({1, 1});
  AddAttr<std::vector<int>>("paddings",
                            "(vector<int> default:{0, 0}), the "
                            "paddings(h_pad, w_pad) of "
                            "convolution operator.")
      .SetDefault({0, 0});
  AddAttr<int>(
      "groups",
      "(int default:1), the groups number of the convolution operator. "
      "According to grouped convolution in Alex Krizhevsky's Deep CNN paper: "
      "when group=2, the first half of the filters is only connected to the "
      "first half of the input channels, while the second half of the filters "
      "is only connected to the second half of the input channels.")
      .SetDefault(1);
  AddAttr<std::vector<int>>("dilations",
                            "(vector<int> default:{1, 1}), the "
                            "dilations(h_dilation, w_dilation) of "
                            "convolution operator.")
      .SetDefault({1, 1});
  AddAttr<bool>(
      "use_cudnn",
      "(bool, default false) Only used in cudnn kernel, need install cudnn")
      .SetDefault(false);
  AddAttr<bool>("use_mkldnn",
                "(bool, default false) Only used in mkldnn kernel")
      .SetDefault(false);
  AddAttr<bool>("fuse_relu", "(bool, default false) Only used in mkldnn kernel")
      .SetDefault(false);
  AddAttr<bool>("fuse_residual_connection",
                "(bool, default false) Only used in mkldnn kernel. Used "
                "whenever convolution output is as an input to residual "
                "connection.")
      .SetDefault(false);
  AddAttr<float>("Scale_in",
                 "Scale_in to be used for int8 input data."
                 "Only used with INT8.")
      .SetDefault(1.0f);
  AddAttr<float>("Scale_out",
                 "Scale_out to be used for int8 output data."
                 "Only used with MKL-DNN.")
      .SetDefault(1.0f);
  AddAttr<float>("Scale_in_eltwise",
                 "Scale_in_eltwise to be used for int8 eltwise input data."
                 "Only used with MKL-DNN.")
      .SetDefault(1.0f);
  AddAttr<std::vector<float>>("Scale_weights",
                              "Scale_weights to be used for int8 weights data."
                              "Only used with MKL-DNN.")
      .SetDefault({1.0f});
  AddAttr<bool>("force_fp32_output",
                "(bool, default false) Force INT8 kernel output FP32, only "
                "used in mkldnn kernel")
      .SetDefault(false);
  AddAttr<std::string>(
      "data_format",
      "(string, default NCHW) Only used in "
      "An optional string from: \"NHWC\", \"NCHW\". "
      "Defaults to \"NHWC\". Specify the data format of the output data, "
      "the input will be transformed automatically. ")
      .SetDefault("AnyLayout");
  // TODO(dzhwinter): need to registered layout transform function
  AddAttr<int>("workspace_size_MB",
               "Only used in cudnn kernel. Need set use_cudnn to true."
               "workspace size for cudnn, in MB, "
               "workspace is a section of GPU memory which will be "
               "allocated/freed each time the operator runs, larger "
               "workspace size can increase performance but also requires "
               "better hardware. This size should be chosen carefully.")
      .SetDefault(4096);
  AddAttr<bool>("exhaustive_search",
                "(bool, default false) cuDNN has many algorithm to calculation "
                "convolution, whether enable exhaustive search ",
                "for cuDNN convolution or not, defalut is False.")
      .SetDefault(false);
  AddComment(R"DOC(
Convolution Operator.

The convolution operation calculates the output based on the input, filter
and strides, paddings, dilations, groups parameters. The size of each dimension of the
parameters is checked in the infer-shape.
Input(Input) and Output(Output) are in NCHW format. Where N is batch
size, C is the number of channels, H is the height of the feature, and W is
the width of the feature.
Filters(Input) is MCHW format. Where M is the number of output image channels, C is
the number of input image channels, H is the height of the filter, and W
is the width of the filter.
Parameters(strides, paddings, dilations) are two elements. These two elements represent
height and width, respectively.
The input(X) size and output(Out) size may be different.

Example:
  Input:
       Input shape: $(N, C_{in}, H_{in}, W_{in})$
       Filter shape: $(C_{out}, C_{in}, H_f, W_f)$
  Output:
       Output shape: $(N, C_{out}, H_{out}, W_{out})$
  Where
$$
       H_{out}= \frac{(H_{in} + 2 * paddings[0] - (dilations[0] * (H_f - 1) + 1))}{strides[0]}+ 1 \\
       W_{out}= \frac{(W_{in} + 2 * paddings[1] - (dilations[1] * (W_f - 1) + 1))}{strides[1]}+ 1
$$
)DOC");
  Apply();
}

void Conv3DOpMaker::Make() {
  AddAttr<bool>("is_test",
                "(bool, default false) Set to true for inference only, false "
                "for training. Some layers may run faster when this is true.")
      .SetDefault(false);
  AddInput(
      "Input",
      "(Tensor) The input tensor of convolution operator. "
      "The format of input tensor is NCDHW. Where N is batch size, C is the "
      "number of channels, D is the depth of the feature, H is the height of "
      "the feature, "
      "and W is the width of the feature.");
  AddInput("Filter",
           "(Tensor) The filter tensor of convolution operator. "
           "The format of the filter tensor is MCDHW, where M is the number of "
           "output image channels, C is the number of input image channels, "
           "D is the depth of the filter, H is the height of the filter, and W "
           "is the width of the filter."
           "If the groups attribute is greater than 1, C equals the number of "
           "input image channels divided by the groups.");
  AddInput("ResidualData",
           "(Tensor) Tensor with residual data "
           "to which convolution output will be added."
           "Used with fuse_residual_connection fusion.")
      .AsDispensable();
  AddOutput("Output",
            "(Tensor) The output tensor of convolution operator."
            "The format of output tensor is also NCDHW.");
  AddAttr<std::vector<int>>("strides",
                            "(vector<int>, default:{1, 1, 1}), the "
                            "strides(d_stride, h_stride, w_stride) of "
                            "convolution operator.")
      .SetDefault({1, 1, 1});
  AddAttr<std::vector<int>>("paddings",
                            "(vector<int>, default:{0, 0, 0}), the "
                            "paddings(d_pad, h_pad, w_pad) of convolution "
                            "operator.")
      .SetDefault({0, 0, 0});
  AddAttr<int>(
      "groups",
      "(int default:1), the groups number of the convolution operator. "
      "According to grouped convolution in Alex Krizhevsky's Deep CNN paper: "
      "when group=2, the first half of the filters is only connected to the "
      "first half of the input channels, while the second half of the filters "
      "is only connected to the second half of the input channels.")
      .SetDefault(1);
  AddAttr<std::vector<int>>("dilations",
                            "(vector<int> default:{1, 1, 1}), the "
                            "dilations(d_dilation, h_dilation, w_dilation) of "
                            "convolution operator.")
      .SetDefault({1, 1, 1});
  AddAttr<bool>(
      "use_cudnn",
      "(bool, default false) Only used in cudnn kernel, need install cudnn")
      .SetDefault(false);
  AddAttr<bool>("use_mkldnn",
                "(bool, default false) Only used in mkldnn kernel")
      .SetDefault(false);
  AddAttr<bool>("fuse_relu", "(bool, default false) Only used in mkldnn kernel")
      .SetDefault(false);
  AddAttr<bool>("fuse_residual_connection",
                "(bool, default false) Only used in mkldnn kernel. Used "
                "whenever convolution output is as an input to residual "
                "connection.")
      .SetDefault(false);
  AddAttr<std::string>(
      "data_format",
      "(string, default NCHW) Only used in "
      "An optional string from: \"NHWC\", \"NCHW\". "
      "Defaults to \"NHWC\". Specify the data format of the output data, "
      "the input will be transformed automatically. ")
      .SetDefault("AnyLayout");
  AddAttr<bool>("force_fp32_output",
                "(bool, default false) Only used in mkldnn INT8 kernel")
      .SetDefault(false);
  // TODO(dzhwinter): need to registered layout transform function
  AddAttr<int>("workspace_size_MB",
               "Only used in cudnn kernel. workspace size for cudnn, in MB, "
               "workspace is a section of GPU memory which will be "
               "allocated/freed each time the operator runs, larger "
               "workspace size can increase performance but also requires "
               "better hardware. This size should be chosen carefully.")
      .SetDefault(4096);
  AddAttr<bool>("exhaustive_search",
                "(bool, default false) cuDNN has many algorithm to calculation "
                "convolution, whether enable exhaustive search ",
                "for cuDNN convolution or not, defalut is False.")
      .SetDefault(false);
  AddComment(R"DOC(
Convolution3D Operator.

The convolution operation calculates the output based on the input, filter
and strides, paddings, dilations, groups parameters. The size of each dimension of the
parameters is checked in the infer-shape.
Input(Input) and output(Output) are in NCDHW format, where N is batch
size, C is the number of channels,D is the depth of the feature, H is the height of
the feature, and W is the width of the feature.
Filters(Input) is MCDHW format, where M is the number of output image channels,
C is the number of input image channels, D is the depth of the filter,
H is the height of the filter, and W is the width of the filter.
Parameters(strides, paddings, dilations) are three elements. These three elements
represent depth, height and width, respectively.
The input(X) size and output(Out) size may be different.

Example:
  Input:
       Input shape: $(N, C_{in}, D_{in}, H_{in}, W_{in})$
       Filter shape: $(C_{out}, C_{in}, D_f, H_f, W_f)$
  Output:
       Output shape: $(N, C_{out}, D_{out}, H_{out}, W_{out})$
  Where
  $$
       D_{out}= \frac{(D_{in} + 2 * paddings[0] - (dilations[0] * (D_f - 1) + 1))}{ strides[0]}+ 1 \\
       H_{out}= \frac{(H_{in} + 2 * paddings[1] - (dilations[1] * (H_f - 1) + 1))}{ strides[1]}+ 1 \\
       W_{out}= \frac{(W_{in} + 2 * paddings[2] - (dilations[2] * (W_f - 1) + 1))}{ strides[2]}+ 1
  $$
)DOC");
  Apply();
}

void ConvOpGrad::InferShape(framework::InferShapeContext* ctx) const {
  auto in_dims = ctx->GetInputDim("Input");
  auto filter_dims = ctx->GetInputDim("Filter");
  if (ctx->HasOutput(framework::GradVarName("Input"))) {
    ctx->SetOutputDim(framework::GradVarName("Input"), in_dims);
  }
  if (ctx->HasOutput(framework::GradVarName("Filter"))) {
    ctx->SetOutputDim(framework::GradVarName("Filter"), filter_dims);
  }
}

framework::OpKernelType ConvOpGrad::GetExpectedKernelType(
    const framework::ExecutionContext& ctx) const {
  int customized_type_value =
      framework::OpKernelType::kDefaultCustomizedTypeValue;
  framework::LibraryType library_{framework::LibraryType::kPlain};
  // TODO(pzelazko-intel): enable MKLDNN layout when it's ready
  std::string data_format = ctx.Attr<std::string>("data_format");
  framework::DataLayout layout_ = framework::StringToDataLayout(data_format);

#ifdef PADDLE_WITH_CUDA
  if (platform::CanCUDNNBeUsed(ctx)) {
    library_ = framework::LibraryType::kCUDNN;
  }
#endif
#ifdef PADDLE_WITH_MKLDNN
  if (library_ == framework::LibraryType::kPlain &&
      platform::CanMKLDNNBeUsed(ctx)) {
    library_ = framework::LibraryType::kMKLDNN;
    layout_ = framework::DataLayout::kMKLDNN;
    customized_type_value = kConvMKLDNNFP32;
  }
#endif

  return framework::OpKernelType(ctx.Input<Tensor>("Input")->type(),
                                 ctx.GetPlace(), layout_, library_,
                                 customized_type_value);
}

}  // namespace operators
}  // namespace paddle

namespace ops = paddle::operators;
REGISTER_OPERATOR(conv2d, ops::ConvOp, ops::Conv2DOpMaker,
                  ops::ConvOpInferVarType,
                  paddle::framework::DefaultGradOpDescMaker<true>);
REGISTER_OPERATOR(conv2d_grad, ops::ConvOpGrad);

// depthwise convolution op
REGISTER_OPERATOR(depthwise_conv2d, ops::ConvOp, ops::Conv2DOpMaker,
                  paddle::framework::DefaultGradOpDescMaker<true>);
REGISTER_OPERATOR(depthwise_conv2d_grad, ops::ConvOpGrad);

REGISTER_OPERATOR(conv3d, ops::ConvOp, ops::Conv3DOpMaker,
                  ops::ConvOpInferVarType,
                  paddle::framework::DefaultGradOpDescMaker<true>);
REGISTER_OPERATOR(conv3d_grad, ops::ConvOpGrad);

// depthwise conv kernel
// TODO(xingzhaolong): neon kernel for mobile
REGISTER_OP_CPU_KERNEL(
    depthwise_conv2d,
    ops::GemmConvKernel<paddle::platform::CPUDeviceContext, float>,
    ops::GemmConvKernel<paddle::platform::CPUDeviceContext, double>);

REGISTER_OP_CPU_KERNEL(
    depthwise_conv2d_grad,
    ops::GemmConvGradKernel<paddle::platform::CPUDeviceContext, float>,
    ops::GemmConvGradKernel<paddle::platform::CPUDeviceContext, double>);

REGISTER_OP_CPU_KERNEL(
    conv2d, ops::GemmConvKernel<paddle::platform::CPUDeviceContext, float>,
    ops::GemmConvKernel<paddle::platform::CPUDeviceContext, double>);
REGISTER_OP_CPU_KERNEL(
    conv2d_grad,
    ops::GemmConvGradKernel<paddle::platform::CPUDeviceContext, float>,
    ops::GemmConvGradKernel<paddle::platform::CPUDeviceContext, double>);

REGISTER_OP_CPU_KERNEL(
    conv3d, ops::GemmConvKernel<paddle::platform::CPUDeviceContext, float>,
    ops::GemmConvKernel<paddle::platform::CPUDeviceContext, double>);
REGISTER_OP_CPU_KERNEL(
    conv3d_grad,
    ops::GemmConvGradKernel<paddle::platform::CPUDeviceContext, float>,
    ops::GemmConvGradKernel<paddle::platform::CPUDeviceContext, double>);<|MERGE_RESOLUTION|>--- conflicted
+++ resolved
@@ -97,19 +97,8 @@
   }
 #endif
 
-<<<<<<< HEAD
-  auto input_data_type =
-      framework::ToDataType(ctx.Input<Tensor>("Input")->type());
-  // auto filter_data_type =
-  //    framework::ToDataType(ctx.Input<Tensor>("Filter")->type());
-  // PADDLE_ENFORCE_EQ(input_data_type, filter_data_type,
-  //                  "input and filter data type should be consistent");
-=======
   auto input_data_type = ctx.Input<Tensor>("Input")->type();
   auto filter_data_type = ctx.Input<Tensor>("Filter")->type();
-  PADDLE_ENFORCE_EQ(input_data_type, filter_data_type,
-                    "input and filter data type should be consistent");
->>>>>>> 3628d894
 
   if (input_data_type == framework::proto::VarType::FP16) {
     PADDLE_ENFORCE_EQ(library, framework::LibraryType::kCUDNN,
