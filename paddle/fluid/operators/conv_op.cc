/* Copyright (c) 2016 PaddlePaddle Authors. All Rights Reserved.

Licensed under the Apache License, Version 2.0 (the "License");
you may not use this file except in compliance with the License.
You may obtain a copy of the License at

    http://www.apache.org/licenses/LICENSE-2.0

Unless required by applicable law or agreed to in writing, software
distributed under the License is distributed on an "AS IS" BASIS,
WITHOUT WARRANTIES OR CONDITIONS OF ANY KIND, either express or implied.
See the License for the specific language governing permissions and
limitations under the License. */

#include "paddle/fluid/operators/conv_op.h"

#include <string>
#include <vector>

#ifdef PADDLE_WITH_CUDA
#include "paddle/fluid/platform/cudnn_helper.h"
#endif
#ifdef PADDLE_WITH_MKLDNN
#include "paddle/fluid/platform/mkldnn_helper.h"
#endif

namespace paddle {
namespace operators {

void ConvOp::InferShape(framework::InferShapeContext* ctx) const {
  PADDLE_ENFORCE(ctx->HasInput("Input"),
                 "Input(Input) of ConvOp should not be null.");
  PADDLE_ENFORCE(ctx->HasInput("Filter"),
                 "Input(Filter) of ConvOp should not be null.");
  PADDLE_ENFORCE(ctx->HasOutput("Output"),
                 "Output(Output) of ConvOp should not be null.");

  auto in_dims = ctx->GetInputDim("Input");
  auto filter_dims = ctx->GetInputDim("Filter");

  std::vector<int> strides = ctx->Attrs().Get<std::vector<int>>("strides");
  std::vector<int> paddings = ctx->Attrs().Get<std::vector<int>>("paddings");
  int groups = ctx->Attrs().Get<int>("groups");
  std::vector<int> dilations = ctx->Attrs().Get<std::vector<int>>("dilations");

  PADDLE_ENFORCE(in_dims.size() == 4 || in_dims.size() == 5,
                 "Conv intput should be 4-D or 5-D tensor.");
  PADDLE_ENFORCE_EQ(
      in_dims.size(), filter_dims.size(),
      "Conv input dimension and filter dimension should be the same.");
  PADDLE_ENFORCE(
      in_dims.size() - strides.size() == 2U,
      "Conv input dimension and strides dimension should be consistent.");
  PADDLE_ENFORCE_EQ(
      paddings.size(), strides.size(),
      "Conv paddings dimension and Conv strides dimension should be the same.");

  PADDLE_ENFORCE_EQ(in_dims[1], filter_dims[1] * groups,
                    "The number of input channels should be equal to filter "
                    "channels * groups.");
  PADDLE_ENFORCE_EQ(
      filter_dims[0] % groups, 0,
      "The number of output channels should be divided by groups.");

  std::vector<int64_t> output_shape({in_dims[0], filter_dims[0]});
  for (size_t i = 0; i < strides.size(); ++i) {
    output_shape.push_back(ConvOutputSize(in_dims[i + 2], filter_dims[i + 2],
                                          dilations[i], paddings[i],
                                          strides[i]));
  }
  ctx->SetOutputDim("Output", framework::make_ddim(output_shape));
  ctx->ShareLoD("Input", "Output");
}

framework::OpKernelType ConvOp::GetExpectedKernelType(
    const framework::ExecutionContext& ctx) const {
  framework::LibraryType library{framework::LibraryType::kPlain};
  // TODO(pzelazko-intel): enable MKLDNN layout when it's ready
  std::string data_format = ctx.Attr<std::string>("data_format");
  framework::DataLayout layout = framework::StringToDataLayout(data_format);

#ifdef PADDLE_WITH_CUDA
  if (platform::CanCUDNNBeUsed(ctx)) {
    library = framework::LibraryType::kCUDNN;
  }
#endif
#ifdef PADDLE_WITH_MKLDNN
  if (library == framework::LibraryType::kPlain &&
      platform::CanMKLDNNBeUsed(ctx)) {
    library = framework::LibraryType::kMKLDNN;
    layout = framework::DataLayout::kMKLDNN;
  }
#endif

  auto input_data_type =
      framework::ToDataType(ctx.Input<Tensor>("Input")->type());
  //auto filter_data_type =
  //    framework::ToDataType(ctx.Input<Tensor>("Filter")->type());
  //PADDLE_ENFORCE_EQ(input_data_type, filter_data_type,
  //                  "input and filter data type should be consistent");

  if (input_data_type == framework::proto::VarType::FP16) {
    PADDLE_ENFORCE_EQ(library, framework::LibraryType::kCUDNN,
                      "float16 can only be used when CUDNN is used");
  }

  return framework::OpKernelType(input_data_type, ctx.GetPlace(), layout,
                                 library);
}

void Conv2DOpMaker::Make() {
  AddAttr<bool>("is_test", "").SetDefault(false);
  AddInput(
      "Input",
      "(Tensor) The input tensor of convolution operator. "
      "The format of input tensor is NCHW, where N is batch size, C is the "
      "number of channels, H is the height of the feature, "
      "and W is the width of the feature.");
  AddInput("Filter",
           "(Tensor) The filter tensor of convolution operator. "
           "The format of the filter tensor is MCHW, where M is the number of "
           "output image channels, C is the number of input image channels, "
           "H is the height of the filter, and W is the width of the filter. "
           "If the groups attribute is greater than 1, C equals the number of "
           "input image channels divided by the groups.");
  AddInput("Bias",
           "(Tensor) Bias to be added to each output of filter application."
           "The format of output tensor is X (one-dimensional) of size equal"
           "to the number of output channels. Only used with MKL-DNN.")
      .AsDispensable();
  AddInput("Scale_in",
           "(Tensor) Scale_in to be used for int8 input data. Only used with INT8.")
      .AsDispensable();
  AddInput("Scale_in_eltwise",
           "(Tensor) Scale_in_eltwise to be used for int8 eltwise input data."
           "Only used with MKL-DNN.")
      .AsDispensable();
  AddInput("Scale_weights",
           "(Tensor) Scale_weights to be used for int8 weights data."
           "Only used with MKL-DNN.")
      .AsDispensable();
  AddInput("Scale_out",
           "(Tensor) Scale_out to be used for int8 output data."
           "Only used with MKL-DNN.")
      .AsDispensable();
  AddOutput("Output",
            "(Tensor) The output tensor of convolution operator. "
<<<<<<< HEAD
            "The format of output tensor is also NCHW.")
      .Reuse("Input");
=======
            "The format of output tensor is also NCHW.");
>>>>>>> baf0ff45
  AddInput("ResidualData",
           "(Tensor) Tensor with residual data "
           "to which convolution output will be added."
           "Used with fuse_residual_connection fusion.")
      .AsDispensable();
  AddAttr<std::vector<int>>("strides",
                            "(vector<int> default:{1, 1}), the "
                            "strides(h_stride, w_stride) of "
                            "convolution operator.")
      .SetDefault({1, 1});
  AddAttr<std::vector<int>>("paddings",
                            "(vector<int> default:{0, 0}), the "
                            "paddings(h_pad, w_pad) of "
                            "convolution operator.")
      .SetDefault({0, 0});
  AddAttr<int>(
      "groups",
      "(int default:1), the groups number of the convolution operator. "
      "According to grouped convolution in Alex Krizhevsky's Deep CNN paper: "
      "when group=2, the first half of the filters is only connected to the "
      "first half of the input channels, while the second half of the filters "
      "is only connected to the second half of the input channels.")
      .SetDefault(1);
  AddAttr<std::vector<int>>("dilations",
                            "(vector<int> default:{1, 1}), the "
                            "dilations(h_dilation, w_dilation) of "
                            "convolution operator.")
      .SetDefault({1, 1});
  AddAttr<bool>(
      "use_cudnn",
      "(bool, default false) Only used in cudnn kernel, need install cudnn")
      .SetDefault(false);
  AddAttr<bool>("use_mkldnn",
                "(bool, default false) Only used in mkldnn kernel")
      .SetDefault(false);
  AddAttr<bool>("fuse_relu", "(bool, default false) Only used in mkldnn kernel")
      .SetDefault(false);
  AddAttr<bool>("fuse_residual_connection",
                "(bool, default false) Only used in mkldnn kernel. Used "
                "whenever convolution output is as an input to residual "
                "connection.")
      .SetDefault(false);
  AddAttr<std::string>(
      "data_format",
      "(string, default NCHW) Only used in "
      "An optional string from: \"NHWC\", \"NCHW\". "
      "Defaults to \"NHWC\". Specify the data format of the output data, "
      "the input will be transformed automatically. ")
      .SetDefault("AnyLayout");
  // TODO(dzhwinter): need to registered layout transform function
  AddAttr<int>("workspace_size_MB",
               "Only used in cudnn kernel. Need set use_cudnn to true."
               "workspace size for cudnn, in MB, "
               "workspace is a section of GPU memory which will be "
               "allocated/freed each time the operator runs, larger "
               "workspace size can increase performance but also requires "
               "better hardware. This size should be chosen carefully.")
      .SetDefault(4096);
  AddComment(R"DOC(
Convolution Operator.

The convolution operation calculates the output based on the input, filter
and strides, paddings, dilations, groups parameters. The size of each dimension of the
parameters is checked in the infer-shape.
Input(Input) and Output(Output) are in NCHW format. Where N is batch
size, C is the number of channels, H is the height of the feature, and W is
the width of the feature.
Filters(Input) is MCHW format. Where M is the number of output image channels, C is
the number of input image channels, H is the height of the filter, and W
is the width of the filter.
Parameters(strides, paddings, dilations) are two elements. These two elements represent
height and width, respectively.
The input(X) size and output(Out) size may be different.

Example:
  Input:
       Input shape: $(N, C_{in}, H_{in}, W_{in})$
       Filter shape: $(C_{out}, C_{in}, H_f, W_f)$
  Output:
       Output shape: $(N, C_{out}, H_{out}, W_{out})$
  Where
$$
       H_{out}= \frac{(H_{in} + 2 * paddings[0] - (dilations[0] * (H_f - 1) + 1))}{strides[0]}+ 1 \\
       W_{out}= \frac{(W_{in} + 2 * paddings[1] - (dilations[1] * (W_f - 1) + 1))}{strides[1]}+ 1
$$
)DOC");
}

void Conv3DOpMaker::Make() {
  AddInput(
      "Input",
      "(Tensor) The input tensor of convolution operator. "
      "The format of input tensor is NCDHW. Where N is batch size, C is the "
      "number of channels, D is the depth of the feature, H is the height of "
      "the feature, "
      "and W is the width of the feature.");
  AddInput("Filter",
           "(Tensor) The filter tensor of convolution operator. "
           "The format of the filter tensor is MCDHW, where M is the number of "
           "output image channels, C is the number of input image channels, "
           "D is the depth of the filter, H is the height of the filter, and W "
           "is the width of the filter."
           "If the groups attribute is greater than 1, C equals the number of "
           "input image channels divided by the groups.");
  AddOutput("Output",
            "(Tensor) The output tensor of convolution operator."
            "The format of output tensor is also NCDHW.");
  AddAttr<std::vector<int>>("strides",
                            "(vector<int>, default:{1, 1, 1}), the "
                            "strides(d_stride, h_stride, w_stride) of "
                            "convolution operator.")
      .SetDefault({1, 1, 1});
  AddAttr<std::vector<int>>("paddings",
                            "(vector<int>, default:{0, 0, 0}), the "
                            "paddings(d_pad, h_pad, w_pad) of convolution "
                            "operator.")
      .SetDefault({0, 0, 0});
  AddAttr<int>(
      "groups",
      "(int default:1), the groups number of the convolution operator. "
      "According to grouped convolution in Alex Krizhevsky's Deep CNN paper: "
      "when group=2, the first half of the filters is only connected to the "
      "first half of the input channels, while the second half of the filters "
      "is only connected to the second half of the input channels.")
      .SetDefault(1);
  AddAttr<std::vector<int>>("dilations",
                            "(vector<int> default:{1, 1, 1}), the "
                            "dilations(d_dilation, h_dilation, w_dilation) of "
                            "convolution operator.")
      .SetDefault({1, 1, 1});
  AddAttr<bool>(
      "use_cudnn",
      "(bool, default false) Only used in cudnn kernel, need install cudnn")
      .SetDefault(false);
  AddAttr<bool>("use_mkldnn",
                "(bool, default false) Only used in mkldnn kernel")
      .SetDefault(false);
  AddAttr<std::string>(
      "data_format",
      "(string, default NCHW) Only used in "
      "An optional string from: \"NHWC\", \"NCHW\". "
      "Defaults to \"NHWC\". Specify the data format of the output data, "
      "the input will be transformed automatically. ")
      .SetDefault("AnyLayout");
  // TODO(dzhwinter): need to registered layout transform function
  AddAttr<int>("workspace_size_MB",
               "Only used in cudnn kernel. workspace size for cudnn, in MB, "
               "workspace is a section of GPU memory which will be "
               "allocated/freed each time the operator runs, larger "
               "workspace size can increase performance but also requires "
               "better hardware. This size should be chosen carefully.")
      .SetDefault(4096);

  AddComment(R"DOC(
Convolution3D Operator.

The convolution operation calculates the output based on the input, filter
and strides, paddings, dilations, groups parameters. The size of each dimension of the
parameters is checked in the infer-shape.
Input(Input) and output(Output) are in NCDHW format, where N is batch
size, C is the number of channels,D is the depth of the feature, H is the height of
the feature, and W is the width of the feature.
Filters(Input) is MCDHW format, where M is the number of output image channels,
C is the number of input image channels, D is the depth of the filter,
H is the height of the filter, and W is the width of the filter.
Parameters(strides, paddings, dilations) are three elements. These three elements
represent depth, height and width, respectively.
The input(X) size and output(Out) size may be different.

Example:
  Input:
       Input shape: $(N, C_{in}, D_{in}, H_{in}, W_{in})$
       Filter shape: $(C_{out}, C_{in}, D_f, H_f, W_f)$
  Output:
       Output shape: $(N, C_{out}, D_{out}, H_{out}, W_{out})$
  Where
  $$
       D_{out}= \frac{(D_{in} + 2 * paddings[0] - (dilations[0] * (D_f - 1) + 1))}{ strides[0]}+ 1 \\
       H_{out}= \frac{(H_{in} + 2 * paddings[1] - (dilations[1] * (H_f - 1) + 1))}{ strides[1]}+ 1 \\
       W_{out}= \frac{(W_{in} + 2 * paddings[2] - (dilations[2] * (W_f - 1) + 1))}{ strides[2]}+ 1
  $$
)DOC");
}

void ConvOpGrad::InferShape(framework::InferShapeContext* ctx) const {
  auto in_dims = ctx->GetInputDim("Input");
  auto filter_dims = ctx->GetInputDim("Filter");
  if (ctx->HasOutput(framework::GradVarName("Input"))) {
    ctx->SetOutputDim(framework::GradVarName("Input"), in_dims);
  }
  if (ctx->HasOutput(framework::GradVarName("Filter"))) {
    ctx->SetOutputDim(framework::GradVarName("Filter"), filter_dims);
  }
}

framework::OpKernelType ConvOpGrad::GetExpectedKernelType(
    const framework::ExecutionContext& ctx) const {
  framework::LibraryType library_{framework::LibraryType::kPlain};
  // TODO(pzelazko-intel): enable MKLDNN layout when it's ready
  std::string data_format = ctx.Attr<std::string>("data_format");
  framework::DataLayout layout_ = framework::StringToDataLayout(data_format);

#ifdef PADDLE_WITH_CUDA
  if (platform::CanCUDNNBeUsed(ctx)) {
    library_ = framework::LibraryType::kCUDNN;
  }
#endif
#ifdef PADDLE_WITH_MKLDNN
  if (library_ == framework::LibraryType::kPlain &&
      platform::CanMKLDNNBeUsed(ctx)) {
    library_ = framework::LibraryType::kMKLDNN;
    layout_ = framework::DataLayout::kMKLDNN;
  }
#endif

  return framework::OpKernelType(
      framework::ToDataType(ctx.Input<Tensor>("Input")->type()), ctx.GetPlace(),
      layout_, library_);
}

}  // namespace operators
}  // namespace paddle

namespace ops = paddle::operators;
REGISTER_OPERATOR(conv2d, ops::ConvOp, ops::Conv2DOpMaker,
                  paddle::framework::DefaultGradOpDescMaker<true>);
REGISTER_OPERATOR(conv2d_grad, ops::ConvOpGrad);

// depthwise convolution op
REGISTER_OPERATOR(depthwise_conv2d, ops::ConvOp, ops::Conv2DOpMaker,
                  paddle::framework::DefaultGradOpDescMaker<true>);
REGISTER_OPERATOR(depthwise_conv2d_grad, ops::ConvOpGrad);
REGISTER_OPERATOR(conv3d, ops::ConvOp, ops::Conv3DOpMaker,
                  paddle::framework::DefaultGradOpDescMaker<true>);
REGISTER_OPERATOR(conv3d_grad, ops::ConvOpGrad);

// depthwise conv kernel
// TODO(xingzhaolong): neon kernel for mobile
REGISTER_OP_CPU_KERNEL(
    depthwise_conv2d,
    ops::GemmConvKernel<paddle::platform::CPUDeviceContext, float>,
    ops::GemmConvKernel<paddle::platform::CPUDeviceContext, double>);

REGISTER_OP_CPU_KERNEL(
    depthwise_conv2d_grad,
    ops::GemmConvGradKernel<paddle::platform::CPUDeviceContext, float>,
    ops::GemmConvGradKernel<paddle::platform::CPUDeviceContext, double>);

REGISTER_OP_CPU_KERNEL(
    conv2d, ops::GemmConvKernel<paddle::platform::CPUDeviceContext, float>,
    ops::GemmConvKernel<paddle::platform::CPUDeviceContext, double>);
REGISTER_OP_CPU_KERNEL(
    conv2d_grad,
    ops::GemmConvGradKernel<paddle::platform::CPUDeviceContext, float>,
    ops::GemmConvGradKernel<paddle::platform::CPUDeviceContext, double>);

REGISTER_OP_CPU_KERNEL(
    conv3d, ops::GemmConvKernel<paddle::platform::CPUDeviceContext, float>,
    ops::GemmConvKernel<paddle::platform::CPUDeviceContext, double>);
REGISTER_OP_CPU_KERNEL(
    conv3d_grad,
    ops::GemmConvGradKernel<paddle::platform::CPUDeviceContext, float>,
    ops::GemmConvGradKernel<paddle::platform::CPUDeviceContext, double>);<|MERGE_RESOLUTION|>--- conflicted
+++ resolved
@@ -145,12 +145,8 @@
       .AsDispensable();
   AddOutput("Output",
             "(Tensor) The output tensor of convolution operator. "
-<<<<<<< HEAD
-            "The format of output tensor is also NCHW.")
-      .Reuse("Input");
-=======
             "The format of output tensor is also NCHW.");
->>>>>>> baf0ff45
+
   AddInput("ResidualData",
            "(Tensor) Tensor with residual data "
            "to which convolution output will be added."
