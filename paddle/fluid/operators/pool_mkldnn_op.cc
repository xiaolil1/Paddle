--- conflicted
+++ resolved
@@ -88,10 +88,6 @@
     std::vector<int> strides = ctx.Attr<std::vector<int>>("strides");
     std::vector<int> paddings = ctx.Attr<std::vector<int>>("paddings");
     bool is_test = ctx.Attr<bool>("is_test");
-<<<<<<< HEAD
-
-=======
->>>>>>> a94a7355
     if (ctx.Attr<bool>("global_pooling")) {
       for (size_t i = 0; i < ksize.size(); ++i) {
         paddings[i] = 0;
@@ -150,17 +146,10 @@
       std::shared_ptr<mkldnn::pooling_forward::primitive_desc> pool_pd =
           CreatePrimitiveDesc(src_md, dst_md, propagation, strides, padding_left_top,
                               padding_right_bottom, ksize, pooling_type,
-<<<<<<< HEAD
-                              mkldnn_engine, ceil_mode,is_test);
-
-      // save pool_pd into global device context to be referred in backward path
-      dev_ctx.SetBlob(key_pool_pd, pool_pd);
-=======
                               mkldnn_engine, ceil_mode, is_test);
 
       // save pool_pd into global device context to be referred in backward path
       if (!is_test) dev_ctx.SetBlob(key_pool_pd, pool_pd);
->>>>>>> a94a7355
 
       auto src_memory = std::make_shared<memory>(pool_pd->src_primitive_desc(),
                                                  to_void_cast<T>(input_data));
@@ -171,18 +160,6 @@
       dev_ctx.SetBlob(key_pool_dst_mem_p, dst_memory);
 
       if (is_test) {
-<<<<<<< HEAD
-        pool_p = std::make_shared<pooling_forward>(
-            *pool_pd, *(src_memory.get()), *(dst_memory.get()));
-      } else {
-        std::shared_ptr<mkldnn::memory> workspace_memory =
-            CreateWorkspaceMemory(pool_pd, pooling_type, mkldnn_engine);
-         // save pool_workspace_memory to be referred in backward path
-        dev_ctx.SetBlob(key_pool_workspace_memory, workspace_memory);
-        pool_p = std::make_shared<pooling_forward>(
-            *pool_pd, *(src_memory.get()), *(dst_memory.get()),
-            *workspace_memory);
-=======
         pool_p = std::make_shared<pooling_forward>(*pool_pd, *src_memory,
                                                    *dst_memory);
       } else {
@@ -194,7 +171,6 @@
 
         pool_p = std::make_shared<pooling_forward>(
             *pool_pd, *src_memory, *dst_memory, *workspace_memory);
->>>>>>> a94a7355
       }
 
       dev_ctx.SetBlob(key_pool_p, pool_p);
@@ -235,18 +211,11 @@
       const std::vector<int>& padding_right_bot, const std::vector<int>& kernel,
       const std::string& pooling_type, const mkldnn::engine& engine,
       bool ceil_mode, bool is_test) const {
-<<<<<<< HEAD
 
       auto mkldnn_forward_prop_kind = is_test
                                             ? mkldnn::prop_kind::forward_inference
                                             : mkldnn::prop_kind::forward_training;
       auto pool_desc = mkldnn::pooling_forward::desc(
-=======
-    auto mkldnn_forward_prop_kind = is_test
-                                        ? mkldnn::prop_kind::forward_inference
-                                        : mkldnn::prop_kind::forward_training;
-    auto pool_desc = mkldnn::pooling_forward::desc(
->>>>>>> a94a7355
         mkldnn_forward_prop_kind,
         pooling_type == "max" ? mkldnn::algorithm::pooling_max
                               : mkldnn::algorithm::pooling_avg,
