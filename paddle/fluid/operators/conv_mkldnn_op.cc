--- conflicted
+++ resolved
@@ -405,37 +405,27 @@
       bias_tz = paddle::framework::vectorize2int(bias->dims());
       auto bias_md = platform::MKLDNNMemDesc(
           bias_tz, platform::MKLDNNGetDataType<T>(), memory::format::x);
-<<<<<<< HEAD
-      conv_pd = ConvFwdPrimitiveDesc(src_md, weights_md, bias_md, dst_md,
-                                     strides, paddings, mkldnn_engine,
-                                     fuse_relu, fuse_residual_conn);
-    } else {
-      conv_pd =
-          ConvFwdPrimitiveDesc(src_md, weights_md, dst_md, strides, paddings,
-                               mkldnn_engine, fuse_relu, fuse_residual_conn);
-=======
       if(is_INT8){
           conv_pd = ConvFwdPrimitiveDesc(src_md, weights_md, bias_md, dst_md,
                                          strides, paddings, mkldnn_engine,
-                                         fuse_relu, fuse_eltwise, 
+                                         fuse_relu, fuse_residual_conn, 
                                          output_shift_scale, sum_scale);
       } else{
           conv_pd = ConvFwdPrimitiveDesc(src_md, weights_md, bias_md, dst_md,
                                          strides, paddings, mkldnn_engine,
-                                         fuse_relu, fuse_eltwise);
+                                         fuse_relu, fuse_residual_conn);
       }
     } else {
       if(is_INT8){
           conv_pd =
               ConvFwdPrimitiveDesc(src_md, weights_md, dst_md, strides, paddings,
-                                   mkldnn_engine, fuse_relu, fuse_eltwise,
+                                   mkldnn_engine, fuse_relu, fuse_residual_conn,
                                    output_shift_scale, sum_scale);
       } else{
           conv_pd =
               ConvFwdPrimitiveDesc(src_md, weights_md, dst_md, strides, paddings,
-                                   mkldnn_engine, fuse_relu, fuse_eltwise);
+                                   mkldnn_engine, fuse_relu, fuse_residual_conn);
       }
->>>>>>> 883c7860
     }
     // Save conv_pd/src_memory/weights_memory for backward pass
     dev_ctx.SetBlob(key_conv_pd, conv_pd);
@@ -522,26 +512,18 @@
   }
 
  private:
-<<<<<<< HEAD
-  mkldnn::primitive_attr CreatePostOps(bool fuse_relu,
-                                       bool fuse_residual_conn) const {
-    mkldnn::primitive_attr conv_attr;
-    mkldnn::post_ops post_operations;
+    mkldnn::primitive_attr CreatePostOps(bool fuse_relu, bool fuse_residual_conn,
+                          const std::vector<T> output_shift_scale, T sum_scale) const {
+      mkldnn::primitive_attr conv_attr;
+      mkldnn::post_ops post_operations;
     // Fusion with Elementwise layer relies on adding a sum post-operation with
     // the scale parameter. It is assumed that when fuse_residual_connection is
     // true, the output tensor contains the data coming from residual
     // connection. The result of this post_op is:
     // Output = scale * Output + Conv_Out.
-    if (fuse_residual_conn) {
-      post_operations.append_sum(1.0f);
-=======
-    mkldnn::primitive_attr CreatePostOps(bool fuse_relu, bool fuse_eltwise,
-                          const std::vector<T> output_shift_scale, T sum_scale) const {
-      mkldnn::primitive_attr conv_attr;
-      mkldnn::post_ops post_operations;
       int mask = output_shift_scale.size() > 1 ? 1<<1 : 0;
       conv_attr.set_output_scales(mask, output_shift_scale);
-      if (fuse_eltwise) {
+      if (fuse_residual_conn) {
         post_operations.append_sum(sum_scale);
       }
       if (fuse_relu) {
@@ -553,10 +535,9 @@
       }
       conv_attr.set_post_ops(post_operations);
       return conv_attr;
->>>>>>> 883c7860
-    }
-
-    mkldnn::primitive_attr CreatePostOps(bool fuse_relu, bool fuse_eltwise) const {
+    }
+
+      mkldnn::primitive_attr CreatePostOps(bool fuse_relu, bool fuse_eltwise) const {
 
       mkldnn::primitive_attr conv_attr;
       mkldnn::post_ops post_operations;
@@ -581,61 +562,12 @@
       return conv_attr;
     }
 
-  std::unique_ptr<mkldnn::convolution_forward::primitive_desc>
-<<<<<<< HEAD
-  ConvFwdPrimitiveDesc(const memory::desc& src, const memory::desc& weights,
-                       const memory::desc& dst, const std::vector<int>& strides,
-                       const std::vector<int>& paddings,
-                       const mkldnn::engine& engine, const bool fuse_relu,
-                       const bool fuse_residual_conn) const {
-    memory::dims stride_dims = {strides[0], strides[1]};
-    memory::dims padding_dims = {paddings[0], paddings[1]};
-
-    auto conv_desc = mkldnn::convolution_forward::desc(
-        mkldnn::prop_kind::forward, mkldnn::convolution_direct, src, weights,
-        dst, stride_dims, padding_dims, padding_dims,
-        mkldnn::padding_kind::zero);
-
-    mkldnn::primitive_attr conv_attr =
-        CreatePostOps(fuse_relu, fuse_residual_conn);
-
-    auto p_conv_pd = new mkldnn::convolution_forward::primitive_desc(
-        conv_desc, conv_attr, engine);
-
-    return std::unique_ptr<mkldnn::convolution_forward::primitive_desc>(
-        p_conv_pd);
-  }
-
-  std::unique_ptr<mkldnn::convolution_forward::primitive_desc>
-  ConvFwdPrimitiveDesc(const memory::desc& src, const memory::desc& weights,
-                       const memory::desc& bias, const memory::desc& dst,
-                       const std::vector<int>& strides,
-                       const std::vector<int>& paddings,
-                       const mkldnn::engine& engine, const bool fuse_relu,
-                       const bool fuse_residual_conn) const {
-    memory::dims stride_dims = {strides[0], strides[1]};
-    memory::dims padding_dims = {paddings[0], paddings[1]};
-
-    auto conv_desc = mkldnn::convolution_forward::desc(
-        mkldnn::prop_kind::forward, mkldnn::convolution_direct, src, weights,
-        bias, dst, stride_dims, padding_dims, padding_dims,
-        mkldnn::padding_kind::zero);
-
-    mkldnn::primitive_attr conv_attr =
-        CreatePostOps(fuse_relu, fuse_residual_conn);
-
-    auto p_conv_pd = new mkldnn::convolution_forward::primitive_desc(
-        conv_desc, conv_attr, engine);
-
-    return std::unique_ptr<mkldnn::convolution_forward::primitive_desc>(
-        p_conv_pd);
-  }
-=======
+    std::unique_ptr<mkldnn::convolution_forward::primitive_desc>
     ConvFwdPrimitiveDesc(const memory::desc& src, const memory::desc& weights,
                          const memory::desc& dst, const std::vector<int>& strides,
                          const std::vector<int>& paddings,
                          const mkldnn::engine& engine, const bool fuse_relu,
-                         const bool fuse_eltwise,
+                         const bool fuse_residual_conn,
                          const std::vector<T> output_shift_scale, const T sum_scale) const {
       memory::dims stride_dims = {strides[0], strides[1]};
       memory::dims padding_dims = {paddings[0], paddings[1]};
@@ -646,7 +578,7 @@
           mkldnn::padding_kind::zero);
 
       mkldnn::primitive_attr conv_attr =
-          CreatePostOps(fuse_relu, fuse_eltwise, output_shift_scale, sum_scale);
+          CreatePostOps(fuse_relu, fuse_residual_conn, output_shift_scale, sum_scale);
 
       auto p_conv_pd = new mkldnn::convolution_forward::primitive_desc(
           conv_desc, conv_attr, engine);
@@ -660,7 +592,7 @@
                          const memory::desc& dst, const std::vector<int>& strides,
                          const std::vector<int>& paddings,
                          const mkldnn::engine& engine, const bool fuse_relu,
-                         const bool fuse_eltwise) const{
+                         const bool fuse_residual_conn) const{
       memory::dims stride_dims = {strides[0], strides[1]};
       memory::dims padding_dims = {paddings[0], paddings[1]};
   
@@ -669,7 +601,7 @@
           dst, stride_dims, padding_dims, padding_dims,
           mkldnn::padding_kind::zero);
   
-      mkldnn::primitive_attr conv_attr = CreatePostOps(fuse_relu, fuse_eltwise);
+      mkldnn::primitive_attr conv_attr = CreatePostOps(fuse_relu, fuse_residual_conn);
   
       auto p_conv_pd = new mkldnn::convolution_forward::primitive_desc(
           conv_desc, conv_attr, engine);
@@ -684,7 +616,7 @@
                          const std::vector<int>& strides,
                          const std::vector<int>& paddings,
                          const mkldnn::engine& engine, const bool fuse_relu,
-                         const bool fuse_eltwise,
+                         const bool fuse_residual_conn,
                          const std::vector<T> output_shift_scale, const T sum_scale) const {
       memory::dims stride_dims = {strides[0], strides[1]};
       memory::dims padding_dims = {paddings[0], paddings[1]};
@@ -695,7 +627,7 @@
           mkldnn::padding_kind::zero);
 
       mkldnn::primitive_attr conv_attr = 
-          CreatePostOps(fuse_relu, fuse_eltwise, output_shift_scale, sum_scale);
+          CreatePostOps(fuse_relu, fuse_residual_conn, output_shift_scale, sum_scale);
 
       auto p_conv_pd = new mkldnn::convolution_forward::primitive_desc(
           conv_desc, conv_attr, engine);
@@ -710,7 +642,7 @@
                          const std::vector<int>& strides,
                          const std::vector<int>& paddings,
                          const mkldnn::engine& engine, const bool fuse_relu,
-                         const bool fuse_eltwise) const{
+                         const bool fuse_residual_conn) const{
       memory::dims stride_dims = {strides[0], strides[1]};
       memory::dims padding_dims = {paddings[0], paddings[1]};
 
@@ -719,7 +651,7 @@
           bias, dst, stride_dims, padding_dims, padding_dims,
           mkldnn::padding_kind::zero);
 
-      mkldnn::primitive_attr conv_attr = CreatePostOps(fuse_relu, fuse_eltwise);
+      mkldnn::primitive_attr conv_attr = CreatePostOps(fuse_relu, fuse_residual_conn);
 
       auto p_conv_pd = new mkldnn::convolution_forward::primitive_desc(
           conv_desc, conv_attr, engine);
@@ -728,7 +660,6 @@
           p_conv_pd);
     }
 
->>>>>>> 883c7860
 };
 
 template <typename T>
