/* Copyright (c) 2018 PaddlePaddle Authors. All Rights Reserved.

   Licensed under the Apache License, Version 2.0 (the "License");
   you may not use this file except in compliance with the License.
   You may obtain a copy of the License at

   http://www.apache.org/licenses/LICENSE-2.0

   Unless required by applicable law or agreed to in writing, software
   distributed under the License is distributed on an "AS IS" BASIS,
   WITHOUT WARRANTIES OR CONDITIONS OF ANY KIND, either express or implied.
   See the License for the specific language governing permissions and
   limitations under the License. */

#include <unordered_map>
#include "paddle/fluid/framework/data_layout_transform.h"
#include "paddle/fluid/memory/malloc.h"
#include "paddle/fluid/operators/conv_op.h"
#include "paddle/fluid/platform/mkldnn_reuse.h"

namespace paddle {
namespace operators {

using framework::DataLayout;
using mkldnn::memory;
using mkldnn::primitive;
using mkldnn::reorder;
using mkldnn::stream;
using platform::to_void_cast;
using platform::GetMKLDNNFormat;

inline void GetWeightsTz(std::vector<int>& weights_tz, int groups,  // NOLINT
                         bool is_conv3d) {
  if (groups > 1) {
    if (is_conv3d) {
      int output = weights_tz[0];
      int input = weights_tz[1];
      int dimension = weights_tz[2];
      int height = weights_tz[3];
      int width = weights_tz[4];
      weights_tz.resize(6);
      weights_tz[0] = groups;
      weights_tz[1] = output / groups;
      weights_tz[2] = input;
      weights_tz[3] = dimension;
      weights_tz[4] = height;
      weights_tz[5] = width;
    } else {
      int output = weights_tz[0];
      int input = weights_tz[1];
      int height = weights_tz[2];
      int width = weights_tz[3];
      weights_tz.resize(5);
      weights_tz[0] = groups;
      weights_tz[1] = output / groups;
      weights_tz[2] = input;
      weights_tz[3] = height;
      weights_tz[4] = width;
    }
  }
}

inline mkldnn::memory::format GetWeightsFormat(mkldnn::memory::format format,
                                               int groups, bool is_conv3d) {
  if (is_conv3d) {
    return (groups == 1) ? format : mkldnn::memory::format::goidhw;
  } else {
    return (groups == 1) ? format : mkldnn::memory::format::goihw;
  }
}

template <typename T, typename K>
class ConvMKLDNNOpKernel : public paddle::framework::OpKernel<T> {
 public:
  void Compute(const paddle::framework::ExecutionContext& ctx) const override {
    PADDLE_ENFORCE(paddle::platform::is_cpu_place(ctx.GetPlace()),
                   "It must use CPUPlace.");
    bool is_INT8 =
        std::is_same<T, int8_t>::value || std::is_same<T, uint8_t>::value;
    if (!is_INT8) {
      ComputeFP32(ctx);
    } else {
      ComputeINT8(ctx);
    }
  }

  void ComputeFP32(const paddle::framework::ExecutionContext& ctx) const {
    const bool is_test = ctx.Attr<bool>("is_test");

    auto& dev_ctx =
        ctx.template device_context<paddle::platform::MKLDNNDeviceContext>();
    const auto& mkldnn_engine = dev_ctx.GetEngine();

    auto* input = ctx.Input<Tensor>("Input");
    auto* filter = ctx.Input<Tensor>("Filter");
    auto* bias = ctx.HasInput("Bias") ? ctx.Input<Tensor>("Bias") : nullptr;
    auto* output = ctx.Output<Tensor>("Output");

    PADDLE_ENFORCE(input->layout() == DataLayout::kMKLDNN &&
                       input->format() != memory::format::format_undef,
                   "Wrong layout/format set for Input tensor");
    PADDLE_ENFORCE(filter->layout() == DataLayout::kMKLDNN &&
                       filter->format() != memory::format::format_undef,
                   "Wrong layout/format set for Filter tensor");
    PADDLE_ENFORCE(input->dims().size() == 4 || input->dims().size() == 5,
                   "Input must be with 4 or 5 dimensions, i.e. NCHW or NCDHW");
    PADDLE_ENFORCE(filter->dims().size() == 4 || filter->dims().size() == 5,
                   "Filter must be with 4 or 5 dimensions, i.e. OIHW or OIDHW");
    if (bias) {
      PADDLE_ENFORCE(bias->layout() == DataLayout::kMKLDNN &&
                         bias->format() != memory::format::format_undef,
                     "Wrong layout/format set for Bias tensor");
      PADDLE_ENFORCE(bias->dims().size() == 1,
                     "Bias must only have 1 dimension, i.e. X");
    }

    std::vector<int> strides = ctx.Attr<std::vector<int>>("strides");
    std::vector<int> paddings = ctx.Attr<std::vector<int>>("paddings");
    std::vector<int> dilations = ctx.Attr<std::vector<int>>("dilations");
    bool fuse_relu = ctx.Attr<bool>("fuse_relu");
    bool fuse_residual_conn = ctx.Attr<bool>("fuse_residual_connection");
    int groups = ctx.Attr<int>("groups");

    bool is_conv3d = strides.size() == 3U;
    // TODO(tpatejko): add support for dilation
    PADDLE_ENFORCE(
        is_conv3d
            ? dilations.size() == 3 && dilations[0] == 1 && dilations[1] == 1 &&
                  dilations[2] == 1
            : dilations.size() == 2 && dilations[0] == 1 && dilations[1] == 1,
        "dilation in convolution is not implemented yet");

    const T* input_data = input->data<T>();
    const T* filter_data = filter->data<T>();

    std::vector<int> src_tz = paddle::framework::vectorize2int(input->dims());
    std::vector<int> weights_tz =
        paddle::framework::vectorize2int(filter->dims());
    int g = std::max(groups, 1);
    GetWeightsTz(weights_tz, g, is_conv3d);
    std::vector<int> dst_tz = paddle::framework::vectorize2int(output->dims());

    // Get unique name for storing MKLDNN primitives
    const std::string key = platform::ConvMKLDNNHandler::GetHash(
        src_tz, weights_tz, strides, paddings, dilations, groups,
        ctx.op().Output("Output"));
    const std::string key_conv_pd = key + "@conv_pd";

    std::vector<primitive> pipeline;

    auto src_format = input->format();
    mkldnn::memory::format weights_format =
        GetWeightsFormat(filter->format(), g, is_conv3d);

    auto user_src_md = platform::MKLDNNMemDesc(
        {src_tz}, platform::MKLDNNGetDataType<T>(), src_format);
    auto user_weights_md = platform::MKLDNNMemDesc(
        {weights_tz}, platform::MKLDNNGetDataType<T>(), weights_format);

    /* create memory descriptor for convolution without specified format
     * ('any') which lets a primitive (convolution in this case) choose
     * the memory format preferred for best performance
     */
    std::string data_format = ctx.Attr<std::string>("data_format");
    auto chosen_memory_format =
        platform::data_format_to_memory_format(data_format);

    weights_format = mkldnn::memory::format::any;
    // Check the format for user's special output
    if (chosen_memory_format != mkldnn::memory::format::any) {
      if (is_conv3d) {
        chosen_memory_format =
            platform::MKLDNNFormatForSize(src_tz.size(), chosen_memory_format);
      }
    }

    auto src_md = platform::MKLDNNMemDesc(
        src_tz, platform::MKLDNNGetDataType<T>(), chosen_memory_format);
    auto weights_md = platform::MKLDNNMemDesc(
        weights_tz, platform::MKLDNNGetDataType<T>(), weights_format);
    std::vector<int> bias_tz;  // TODO(mgallus): avoid empty vector creation.
                               // Currently used whenever bias is != nullptr.
    auto dst_md = platform::MKLDNNMemDesc(
        dst_tz, platform::MKLDNNGetDataType<T>(), chosen_memory_format);

    // create a conv primitive descriptor and save it for usage in backward
    std::shared_ptr<mkldnn::convolution_forward::primitive_desc> conv_pd;
    auto fwd_prop_kind = is_test ? mkldnn::prop_kind::forward_inference
                                 : mkldnn::prop_kind::forward_training;
    if (bias) {
      bias_tz = paddle::framework::vectorize2int(bias->dims());
      auto bias_md = platform::MKLDNNMemDesc(
          bias_tz, platform::MKLDNNGetDataType<T>(), memory::format::x);
      conv_pd = ConvFwdPrimitiveDesc(
          src_md, weights_md, bias_md, dst_md, strides, paddings, mkldnn_engine,
          fuse_relu, fuse_residual_conn, fwd_prop_kind);
    } else {
      conv_pd = ConvFwdPrimitiveDesc(src_md, weights_md, dst_md, strides,
                                     paddings, mkldnn_engine, fuse_relu,
                                     fuse_residual_conn, fwd_prop_kind);
    }
    // Save conv_pd/src_memory/weights_memory for backward pass
    if (!is_test) dev_ctx.SetBlob(key_conv_pd, conv_pd);

    platform::ConvMKLDNNHandler handler(conv_pd, dev_ctx, mkldnn_engine, key);

    // create mkldnn memory from input tensors (data/weights)
    auto user_src_memory_p =
        handler.AcquireSrcMemory(user_src_md, to_void_cast<T>(input_data));
    auto user_weights_memory_p = handler.AcquireWeightsMemory(
        user_weights_md, to_void_cast<T>(filter_data));

    // create reorder primitive if the input format is not the preferred one
    auto src_memory_p =
        handler.AcquireSrcMemoryFromPrimitive(user_src_memory_p, pipeline);
    auto weights_memory_p = handler.AcquireWeightsMemoryFromPrimitive(
        user_weights_memory_p, pipeline, is_test);

    std::shared_ptr<mkldnn::memory> dst_memory_p;

    if (fuse_residual_conn) {
      auto residual_param = ctx.Input<Tensor>("ResidualData");
      auto residual_param_data = residual_param->data<T>();

      PADDLE_ENFORCE(
          residual_param_data != nullptr,
          "Provide data if you want MKLDNN conv+elementwise_add fusion");
      PADDLE_ENFORCE_EQ(output->dims(), residual_param->dims(),
                        "Output and elementwise parameter need to have the "
                        "same dimension sizes");

      if (residual_param->format() != handler.GetDstFormat()) {
        auto output_data = output->mutable_data<T>(
            ctx.GetPlace(), ::paddle::memory::Allocator::kDefault,
            handler.GetDstMemorySize());
        auto residual_data_tz =
            paddle::framework::vectorize2int(residual_param->dims());
        auto residual_data_type =
            paddle::framework::ToMKLDNNDataType(residual_param->type());

        auto user_residual_md = platform::MKLDNNMemDesc(
            residual_data_tz, residual_data_type, residual_param->format());
        auto user_residual_memory_p = handler.AcquireResidualDataMemory(
            user_residual_md, to_void_cast<T>(residual_param_data));

        dst_memory_p = handler.AcquireDstMemoryFromResidualDataMemory(
            user_residual_memory_p, to_void_cast<T>(output_data), pipeline);
      } else {
        output->ShareDataWith(*residual_param);
        auto output_data = output->mutable_data<T>(ctx.GetPlace());
        dst_memory_p =
            handler.AcquireDstMemoryFromPrimitive(to_void_cast<T>(output_data));
      }
    } else {
      auto output_data = output->mutable_data<T>(
          ctx.GetPlace(), paddle::memory::Allocator::kDefault,
          handler.GetDstMemorySize());
      dst_memory_p =
          handler.AcquireDstMemoryFromPrimitive(to_void_cast<T>(output_data));
    }

    // create convolution op primitive
    std::shared_ptr<mkldnn::convolution_forward> conv_p;
    if (bias) {
      const T* bias_data = bias->data<T>();
      auto user_bias_md = platform::MKLDNNMemDesc(
          {bias_tz}, platform::MKLDNNGetDataType<T>(), memory::format::x);
      auto user_bias_memory_p =
          handler.AcquireBiasMemory(user_bias_md, to_void_cast<T>(bias_data));

      auto bias_memory_p =
          handler.AcquireBiasMemoryFromPrimitive(user_bias_memory_p, pipeline);
      conv_p = handler.AcquireConvolution(src_memory_p, weights_memory_p,
                                          bias_memory_p, dst_memory_p);
    } else {
      conv_p = handler.AcquireConvolution(src_memory_p, weights_memory_p,
                                          dst_memory_p);
    }

    // push primitive to stream and wait until it's executed
    pipeline.push_back(*conv_p);
    stream(stream::kind::eager).submit(pipeline).wait();

    output->set_layout(DataLayout::kMKLDNN);
    output->set_format(GetMKLDNNFormat(*dst_memory_p));
  }
  void ComputeINT8(const paddle::framework::ExecutionContext& ctx) const {
    const bool is_test = ctx.Attr<bool>("is_test");

    auto& dev_ctx =
        ctx.template device_context<paddle::platform::MKLDNNDeviceContext>();
    const auto& mkldnn_engine = dev_ctx.GetEngine();

    auto* input = ctx.Input<Tensor>("Input");
    auto* filter = ctx.Input<Tensor>("Filter");
    auto* bias = ctx.HasInput("Bias") ? ctx.Input<Tensor>("Bias") : nullptr;
    auto* output = ctx.Output<Tensor>("Output");

    PADDLE_ENFORCE(input->layout() == DataLayout::kMKLDNN &&
                       input->format() != memory::format::format_undef,
                   "Wrong layout/format set for Input tensor");
    PADDLE_ENFORCE(filter->layout() == DataLayout::kMKLDNN &&
                       filter->format() != memory::format::format_undef,
                   "Wrong layout/format set for Filter tensor");
    PADDLE_ENFORCE(input->dims().size() == 4 || input->dims().size() == 5,
                   "Input must be with 4 or 5 dimensions, i.e. NCHW or NCDHW");
    PADDLE_ENFORCE(filter->dims().size() == 4 || filter->dims().size() == 5,
                   "Filter must be with 4 or 5 dimensions, i.e. OIHW or OIDHW");
    if (bias) {
      PADDLE_ENFORCE(bias->layout() == DataLayout::kMKLDNN &&
                         bias->format() != memory::format::format_undef,
                     "Wrong layout/format set for Bias tensor");
      PADDLE_ENFORCE(bias->dims().size() == 1,
                     "Bias must only have 1 dimension, i.e. X");
    }

    std::vector<int> strides = ctx.Attr<std::vector<int>>("strides");
    std::vector<int> paddings = ctx.Attr<std::vector<int>>("paddings");
    std::vector<int> dilations = ctx.Attr<std::vector<int>>("dilations");
    int groups = ctx.Attr<int>("groups");

<<<<<<< HEAD
    bool fuse_relu = ctx.Attr<bool>("fuse_relu");

=======
>>>>>>> f1c7f4b0
    bool force_fp32_output = ctx.Attr<bool>("force_fp32_output");

    bool is_conv3d = strides.size() == 3U;
    // TODO(tpatejko): add support for dilation
    PADDLE_ENFORCE(
        is_conv3d
            ? dilations.size() == 3 && dilations[0] == 1 && dilations[1] == 1 &&
                  dilations[2] == 1
            : dilations.size() == 2 && dilations[0] == 1 && dilations[1] == 1,
        "dilation in convolution is not implemented yet");
<<<<<<< HEAD
=======
    PADDLE_ENFORCE(is_conv3d != true, "int8 does not support conv3d currently");
>>>>>>> f1c7f4b0

    const T* input_data = input->data<T>();

    std::vector<int> src_tz = paddle::framework::vectorize2int(input->dims());
    std::vector<int> weights_tz =
        paddle::framework::vectorize2int(filter->dims());
    int g = std::max(groups, 1);
    GetWeightsTz(weights_tz, g, is_conv3d);
    std::vector<int> dst_tz = paddle::framework::vectorize2int(output->dims());

<<<<<<< HEAD
    mkldnn::memory::data_type src_dt =
        paddle::framework::ToMKLDNNDataType(input->type());
    auto dst_dt = fuse_relu ? paddle::framework::ToMKLDNNDataType(
                                  framework::DataTypeTrait<uint8_t>::DataType)
                            : paddle::framework::ToMKLDNNDataType(
                                  framework::DataTypeTrait<int8_t>::DataType);

    if (force_fp32_output) {
      dst_dt = paddle::framework::ToMKLDNNDataType(
          framework::DataTypeTrait<float>::DataType);
    }

    // Get unique name for storing MKLDNN primitives
    std::string key;
    key.reserve(MaxKeyLength);
    platform::ConvMKLDNNHandler::AppendKey(
        &key, src_tz, weights_tz, strides, paddings, dilations, groups, src_dt,
        input->format(), dst_dt, ctx.op().Output("Output"));
    const std::string key_conv_pd = key + "@conv_pd";
=======
    // Get unique name for storing MKLDNN primitives
    std::string key;
    key.reserve(MaxKeyLength);
    mkldnn::memory::data_type src_dt =
        paddle::framework::ToMKLDNNDataType(input->type());
    platform::ConvMKLDNNHandler::AppendKey(
        &key, src_tz, weights_tz, strides, paddings, dilations, groups, src_dt,
        input->format(), ctx.op().Output("Output"));

    const std::string key_conv_pd = key + "@conv_pd";

>>>>>>> f1c7f4b0
    std::shared_ptr<mkldnn::convolution_forward> conv_p = nullptr;
    std::shared_ptr<mkldnn::memory> src_memory_p = nullptr;
    std::shared_ptr<mkldnn::memory> user_src_memory_p = nullptr;
    std::shared_ptr<mkldnn::memory> dst_memory_p = nullptr;
    std::vector<primitive> pipeline;
    std::shared_ptr<mkldnn::convolution_forward::primitive_desc> conv_pd =
        nullptr;
    std::shared_ptr<platform::ConvMKLDNNHandler> handler = nullptr;

    auto prim_key = key + "@conv_p";
    auto dst_key = key + "@dst_mem_p";
    auto src_key = key + "@src_mem_p";
    auto user_src_key = key + "@user_src_mem_p";
    auto src_reorder_key = key + "@src_mem_preorder_p";
    conv_p = std::static_pointer_cast<mkldnn::convolution_forward>(
        dev_ctx.GetBlob(prim_key));
    if (conv_p == nullptr || !is_test) {
      const K* filter_data = filter->data<K>();
      auto scale_in_data = ctx.Attr<float>("Scale_in");
      auto scale_weights_data = ctx.Attr<std::vector<float>>("Scale_weights");
      auto scale_out_data =
          force_fp32_output ? 1.0f : ctx.Attr<float>("Scale_out");

      bool is_multi_channel = scale_weights_data.size() > 1;

      int count = is_multi_channel ? (g > 1 ? (weights_tz)[1] * (weights_tz)[0]
                                            : (weights_tz)[0])
                                   : 1;
      std::vector<float> output_shift_scale(count);
#pragma omp parallel for if (count > 1)
      for (int i = 0; i < count; i++) {
        if (scale_weights_data[i] == 0.0)
          output_shift_scale[i] =
              scale_out_data;  // weights data will contain 0
                               // in some models, then weights
                               // scale couldn't be calculated
        else
          output_shift_scale[i] =
              scale_out_data / (scale_in_data * scale_weights_data[i]);
      }

      auto user_src_md =
          platform::MKLDNNMemDesc({src_tz}, src_dt, input->format());
      auto user_weights_md = platform::MKLDNNMemDesc(
          {weights_tz}, platform::MKLDNNGetDataType<K>(),
          ((g) == 1) ? mkldnn::memory::format::oihw
                     : mkldnn::memory::format::goihw);

      /* create memory descriptor for convolution without specified format
      * ('any') which lets a primitive (convolution in this case) choose
      * the memory format preferred for best performance
      */
      std::string data_format = ctx.Attr<std::string>("data_format");
      auto chosen_memory_format =
          platform::data_format_to_memory_format(data_format);

      std::vector<int> bias_tz;

      auto src_md =
          platform::MKLDNNMemDesc(src_tz, src_dt, chosen_memory_format);
      auto weights_md = platform::MKLDNNMemDesc(
          weights_tz, memory::data_type::s8, chosen_memory_format);

<<<<<<< HEAD
=======
      auto dst_dt = force_fp32_output
                        ? paddle::framework::ToMKLDNNDataType(
                              framework::DataTypeTrait<float>::DataType)
                        : paddle::framework::ToMKLDNNDataType(
                              framework::DataTypeTrait<int8_t>::DataType);

>>>>>>> f1c7f4b0
      auto dst_md =
          platform::MKLDNNMemDesc(dst_tz, dst_dt, chosen_memory_format);
      // create a conv primitive descriptor and save it for usage in backward
      if (bias) {
        bias_tz = paddle::framework::vectorize2int(bias->dims());
        auto bias_md = platform::MKLDNNMemDesc(bias_tz, memory::data_type::s32,
                                               memory::format::x);
        conv_pd = ConvFwdPrimitiveDesc(src_md, weights_md, bias_md, dst_md,
                                       strides, paddings, mkldnn_engine,
<<<<<<< HEAD
                                       fuse_relu, output_shift_scale, is_test);
      } else {
        conv_pd = ConvFwdPrimitiveDesc(src_md, weights_md, dst_md, strides,
                                       paddings, mkldnn_engine, fuse_relu,
                                       output_shift_scale, is_test);
=======
                                       output_shift_scale, is_test);
      } else {
        conv_pd =
            ConvFwdPrimitiveDesc(src_md, weights_md, dst_md, strides, paddings,
                                 mkldnn_engine, output_shift_scale, is_test);
>>>>>>> f1c7f4b0
      }
      // Save conv_pd/src_memory/weights_memory for backward pass
      dev_ctx.SetBlob(key_conv_pd, conv_pd);

      handler.reset(new platform::ConvMKLDNNHandler(conv_pd, dev_ctx,
                                                    mkldnn_engine, key));

      // create mkldnn memory from input tensors (data/weights)
      user_src_memory_p =
          handler->AcquireSrcMemory(user_src_md, to_void_cast<T>(input_data));
      auto user_weights_memory_p = handler->AcquireWeightsMemory(
          user_weights_md, to_void_cast<K>(filter_data));

      // create reorder primitive if the input format is not the preferred one
      src_memory_p =
          handler->AcquireSrcMemoryFromPrimitive(user_src_memory_p, pipeline);

      std::shared_ptr<mkldnn::memory> weights_memory_p;
      int mask_reorder =
          is_multi_channel ? ((g != 1) ? (1 << 1) + (1 << 0) : 1 << 0) : 0;
      weights_memory_p = handler->AcquireWeightsMemoryFromPrimitive(
          user_weights_memory_p, pipeline, is_test, true, scale_weights_data,
          mask_reorder);

      if (!force_fp32_output) {
<<<<<<< HEAD
        if (fuse_relu) {
          dst_memory_p = platform::SetDstMemory<uint8_t>(ctx, output, handler);
        } else {
          dst_memory_p = platform::SetDstMemory<int8_t>(ctx, output, handler);
        }
=======
        dst_memory_p = platform::SetDstMemory<int8_t>(ctx, output, handler);
>>>>>>> f1c7f4b0
      } else {
        dst_memory_p = platform::SetDstMemory<float>(ctx, output, handler);
      }

      // create convolution op primitive
      auto scale_bias_key = key + "@scale_bias";
      if (bias) {
        const float* bias_data = bias->data<float>();
        auto user_bias_md = platform::MKLDNNMemDesc(
            {bias_tz}, platform::MKLDNNGetDataType<float>(), memory::format::x);
        auto user_bias_memory_p = handler->AcquireBiasMemory(
            user_bias_md, to_void_cast<float>(bias_data));
        std::shared_ptr<mkldnn::memory> bias_memory_p;
        int mask_reorder = is_multi_channel ? 1 << 0 : 1;
        int count =
            is_multi_channel
                ? (g > 1 ? (weights_tz)[1] * (weights_tz)[0] : (weights_tz)[0])
                : 1;
        std::vector<float> scale_bias_data(count);
#pragma omp parallel for if (count > 1)
        for (int i = 0; i < count; i++) {
          scale_bias_data[i] = scale_in_data * scale_weights_data[i];
        }
        bias_memory_p = handler->AcquireBiasMemoryFromPrimitive(
            user_bias_memory_p, pipeline, is_test, true, scale_bias_data,
            mask_reorder);
        conv_p = handler->AcquireConvolution(src_memory_p, weights_memory_p,
                                             bias_memory_p, dst_memory_p);
      } else {
        conv_p = handler->AcquireConvolution(src_memory_p, weights_memory_p,
                                             dst_memory_p);
      }

      // push primitive to stream and wait until it's executed
      pipeline.push_back(*conv_p);
    } else {
      auto src_memory_reorder_p = std::static_pointer_cast<mkldnn::memory>(
          dev_ctx.GetBlob(src_reorder_key));
      src_memory_p =
          std::static_pointer_cast<mkldnn::memory>(dev_ctx.GetBlob(src_key));
      if (src_memory_reorder_p) {
        user_src_memory_p = std::static_pointer_cast<mkldnn::memory>(
            dev_ctx.GetBlob(user_src_key));
        user_src_memory_p->set_data_handle(to_void_cast<T>(input_data));
      } else if (src_memory_p) {
        src_memory_p->set_data_handle(to_void_cast<T>(input_data));
      }

      dst_memory_p =
          std::static_pointer_cast<mkldnn::memory>(dev_ctx.GetBlob(dst_key));
      conv_pd =
          std::static_pointer_cast<mkldnn::convolution_forward::primitive_desc>(
              dev_ctx.GetBlob(key_conv_pd));
      if (conv_pd) {
        handler.reset(new platform::ConvMKLDNNHandler(conv_pd, dev_ctx,
                                                      mkldnn_engine, key));
      }
      if (!force_fp32_output) {
<<<<<<< HEAD
        if (fuse_relu) {
          dst_memory_p =
              platform::SetDstMemoryHandler<uint8_t>(ctx, output, handler);
        } else {
          dst_memory_p =
              platform::SetDstMemoryHandler<int8_t>(ctx, output, handler);
        }
=======
        dst_memory_p =
            platform::SetDstMemoryHandler<int8_t>(ctx, output, handler);
>>>>>>> f1c7f4b0
      } else {
        dst_memory_p =
            platform::SetDstMemoryHandler<float>(ctx, output, handler);
      }
      if (src_memory_reorder_p) {
        pipeline.push_back(*src_memory_reorder_p);
      }
      pipeline.push_back(*conv_p);
    }
    // push primitive to stream and wait until it's executed
    stream(stream::kind::eager).submit(pipeline).wait();

    output->set_layout(DataLayout::kMKLDNN);
    output->set_format(GetMKLDNNFormat(*dst_memory_p));
  }

 private:
  mkldnn::primitive_attr CreatePostOps(bool fuse_relu,
                                       bool fuse_residual_conn) const {
    mkldnn::primitive_attr conv_attr;
    mkldnn::post_ops post_operations;
    // Fusion with Elementwise layer relies on adding a sum post-operation with
    // the scale parameter. It is assumed that when fuse_residual_connection is
    // true, the output tensor contains the data coming from residual
    // connection. The result of this post_op is:
    // Output = scale * Output + Conv_Out.
    if (fuse_residual_conn) {
      post_operations.append_sum(1.0f);
    }
    // Fusion with ReLU layer is executed through the PostOps feature. Create a
    // PostOps object and configure it to execute an eltwise relu operation.
    if (fuse_relu) {
      constexpr float scale = 1.0f;
      constexpr float negative_slope = 0.0f;
      constexpr float placeholder = 0.0f;
      post_operations.append_eltwise(scale, mkldnn::algorithm::eltwise_relu,
                                     negative_slope, placeholder);
    }
    conv_attr.set_post_ops(post_operations);
    return conv_attr;
  }

  mkldnn::primitive_attr CreatePostOps(
<<<<<<< HEAD
      bool fuse_relu, const std::vector<float> output_shift_scale) const {
=======
      const std::vector<float> output_shift_scale) const {
>>>>>>> f1c7f4b0
    mkldnn::primitive_attr conv_attr;
    mkldnn::post_ops post_operations;
    int mask = output_shift_scale.size() > 1 ? 1 << 1 : 0;
    conv_attr.set_output_scales(mask, output_shift_scale);
<<<<<<< HEAD
    if (fuse_relu) {
      constexpr float scale = 1.0f;
      constexpr float negative_slope = 0.0f;
      constexpr float placeholder = 1.0f;  // beta
      post_operations.append_eltwise(scale, mkldnn::algorithm::eltwise_relu,
                                     negative_slope, placeholder);
    }
=======
>>>>>>> f1c7f4b0
    conv_attr.set_post_ops(post_operations);
    return conv_attr;
  }

  std::unique_ptr<mkldnn::convolution_forward::primitive_desc>
  ConvFwdPrimitiveDesc(const memory::desc& src, const memory::desc& weights,
                       const memory::desc& dst, const std::vector<int>& strides,
                       const std::vector<int>& paddings,
                       const mkldnn::engine& engine, const bool fuse_relu,
                       const bool fuse_residual_conn,
                       mkldnn::prop_kind fwd_prop_kind) const {
    memory::dims stride_dims = strides;
    memory::dims padding_dims = paddings;

    auto conv_desc = mkldnn::convolution_forward::desc(
        fwd_prop_kind, mkldnn::convolution_direct, src, weights, dst,
        stride_dims, padding_dims, padding_dims, mkldnn::padding_kind::zero);

    mkldnn::primitive_attr conv_attr =
        CreatePostOps(fuse_relu, fuse_residual_conn);

    auto p_conv_pd = new mkldnn::convolution_forward::primitive_desc(
        conv_desc, conv_attr, engine);

    return std::unique_ptr<mkldnn::convolution_forward::primitive_desc>(
        p_conv_pd);
  }

  std::unique_ptr<mkldnn::convolution_forward::primitive_desc>
  ConvFwdPrimitiveDesc(const memory::desc& src, const memory::desc& weights,
                       const memory::desc& dst, const std::vector<int>& strides,
                       const std::vector<int>& paddings,
<<<<<<< HEAD
                       const mkldnn::engine& engine, const bool fuse_relu,
=======
                       const mkldnn::engine& engine,
>>>>>>> f1c7f4b0
                       const std::vector<float> output_shift_scale,
                       bool is_test) const {
    memory::dims stride_dims = {strides[0], strides[1]};
    memory::dims padding_dims = {paddings[0], paddings[1]};

    auto propagation = is_test ? mkldnn::prop_kind::forward_scoring
                               : mkldnn::prop_kind::forward_training;

    auto conv_desc = mkldnn::convolution_forward::desc(
        propagation, mkldnn::convolution_direct, src, weights, dst, stride_dims,
        padding_dims, padding_dims, mkldnn::padding_kind::zero);

<<<<<<< HEAD
    mkldnn::primitive_attr conv_attr =
        CreatePostOps(fuse_relu, output_shift_scale);
=======
    mkldnn::primitive_attr conv_attr = CreatePostOps(output_shift_scale);
>>>>>>> f1c7f4b0

    auto p_conv_pd = new mkldnn::convolution_forward::primitive_desc(
        conv_desc, conv_attr, engine);

    return std::unique_ptr<mkldnn::convolution_forward::primitive_desc>(
        p_conv_pd);
  }

  std::unique_ptr<mkldnn::convolution_forward::primitive_desc>
  ConvFwdPrimitiveDesc(const memory::desc& src, const memory::desc& weights,
                       const memory::desc& bias, const memory::desc& dst,
                       const std::vector<int>& strides,
                       const std::vector<int>& paddings,
                       const mkldnn::engine& engine, const bool fuse_relu,
                       const bool fuse_residual_conn,
                       mkldnn::prop_kind fwd_prop_kind) const {
    memory::dims stride_dims = strides;
    memory::dims padding_dims = paddings;

    auto conv_desc = mkldnn::convolution_forward::desc(
        fwd_prop_kind, mkldnn::convolution_direct, src, weights, bias, dst,
        stride_dims, padding_dims, padding_dims, mkldnn::padding_kind::zero);

    mkldnn::primitive_attr conv_attr =
        CreatePostOps(fuse_relu, fuse_residual_conn);

    auto p_conv_pd = new mkldnn::convolution_forward::primitive_desc(
        conv_desc, conv_attr, engine);

    return std::unique_ptr<mkldnn::convolution_forward::primitive_desc>(
        p_conv_pd);
  }

  std::unique_ptr<mkldnn::convolution_forward::primitive_desc>
  ConvFwdPrimitiveDesc(const memory::desc& src, const memory::desc& weights,
                       const memory::desc& bias, const memory::desc& dst,
                       const std::vector<int>& strides,
                       const std::vector<int>& paddings,
<<<<<<< HEAD
                       const mkldnn::engine& engine, const bool fuse_relu,
=======
                       const mkldnn::engine& engine,
>>>>>>> f1c7f4b0
                       const std::vector<float> output_shift_scale,
                       bool is_test) const {
    memory::dims stride_dims = {strides[0], strides[1]};
    memory::dims padding_dims = {paddings[0], paddings[1]};

    auto propagation = is_test ? mkldnn::prop_kind::forward_scoring
                               : mkldnn::prop_kind::forward_training;

    auto conv_desc = mkldnn::convolution_forward::desc(
        propagation, mkldnn::convolution_direct, src, weights, bias, dst,
        stride_dims, padding_dims, padding_dims, mkldnn::padding_kind::zero);

<<<<<<< HEAD
    mkldnn::primitive_attr conv_attr =
        CreatePostOps(fuse_relu, output_shift_scale);
=======
    mkldnn::primitive_attr conv_attr = CreatePostOps(output_shift_scale);
>>>>>>> f1c7f4b0

    auto p_conv_pd = new mkldnn::convolution_forward::primitive_desc(
        conv_desc, conv_attr, engine);

    return std::unique_ptr<mkldnn::convolution_forward::primitive_desc>(
        p_conv_pd);
  }
};

template <typename T>
class ConvMKLDNNGradOpKernel : public paddle::framework::OpKernel<T> {
 public:
  void Compute(const paddle::framework::ExecutionContext& ctx) const override {
    PADDLE_ENFORCE(paddle::platform::is_cpu_place(ctx.GetPlace()),
                   "It must use CPUPlace.");

    auto& dev_ctx =
        ctx.template device_context<platform::MKLDNNDeviceContext>();
    const auto& mkldnn_engine = dev_ctx.GetEngine();

    const Tensor* input = ctx.Input<Tensor>("Input");
    const Tensor* filter = ctx.Input<Tensor>("Filter");
    const Tensor* output = ctx.Input<Tensor>("Output");
    const Tensor* output_grad =
        ctx.Input<Tensor>(framework::GradVarName("Output"));
    Tensor* input_grad = ctx.Output<Tensor>(framework::GradVarName("Input"));
    Tensor* filter_grad = ctx.Output<Tensor>(framework::GradVarName("Filter"));

    PADDLE_ENFORCE(input->layout() == DataLayout::kMKLDNN &&
                       input->format() != memory::format::format_undef,
                   "Wrong layout/format set for Input tensor");
    PADDLE_ENFORCE(filter->layout() == DataLayout::kMKLDNN &&
                       filter->format() != memory::format::format_undef,
                   "Wrong layout/format set for Filter tensor");
    PADDLE_ENFORCE(output->layout() == DataLayout::kMKLDNN &&
                       output->format() != memory::format::format_undef,
                   "Wrong layout/format set for Output tensor");
    PADDLE_ENFORCE(output_grad->layout() == DataLayout::kMKLDNN &&
                       output_grad->format() != memory::format::format_undef,
                   "Wrong layout/format set for output_grad tensor");

    PADDLE_ENFORCE(
        !ctx.Attr<bool>("is_test"),
        "is_test attribute should be set to False in training phase.");

    if (!input_grad && !filter_grad) return;

    std::vector<int> strides = ctx.Attr<std::vector<int>>("strides");
    std::vector<int> paddings = ctx.Attr<std::vector<int>>("paddings");
    std::vector<int> dilations = ctx.Attr<std::vector<int>>("dilations");
    int groups = ctx.Attr<int>("groups");

    bool is_conv3d = strides.size() == 3U;
    const T* input_data = input->data<T>();
    const T* filter_data = filter->data<T>();
    const T* output_grad_data = output_grad->data<T>();
    T* input_grad_data = nullptr;
    T* filter_grad_data = nullptr;

    std::vector<int> src_tz = paddle::framework::vectorize2int(input->dims());
    std::vector<int> weights_tz =
        paddle::framework::vectorize2int(filter->dims());
    int g = std::max(groups, 1);
    GetWeightsTz(weights_tz, g, is_conv3d);
    std::vector<int> dst_tz = paddle::framework::vectorize2int(output->dims());

    auto src_format = input->format();
    mkldnn::memory::format weights_format =
        GetWeightsFormat(filter->format(), g, is_conv3d);

    // Get an unique name from "argument" name of "Output" variable
    // as well as attributes of primitive to be created
    // This name will be used as key when saving info into device context
    const std::string key = platform::ConvMKLDNNHandler::GetHash(
        src_tz, weights_tz, strides, paddings, dilations, groups,
        ctx.op().Input("Output"));

    const std::string key_conv_pd = key + "@conv_pd";
    std::vector<primitive> pipeline;

    // Create user memory descriptors
    auto user_src_md = platform::MKLDNNMemDesc(
        {src_tz}, platform::MKLDNNGetDataType<T>(), src_format);
    auto user_weights_md = platform::MKLDNNMemDesc(
        {weights_tz}, platform::MKLDNNGetDataType<T>(), weights_format);
    auto user_diff_dst_md = platform::MKLDNNMemDesc(
        {dst_tz}, platform::MKLDNNGetDataType<T>(), output_grad->format());

    /* create memory descriptor for conv backward without specified format
     * ('any') which lets a primitive (conv backward in this case) choose
     * the memory format preferred for best performance
     */
    std::string data_format = ctx.Attr<std::string>("data_format");
    auto chosen_memory_format =
        platform::data_format_to_memory_format(data_format);

    weights_format = mkldnn::memory::format::any;
    // Check the format for user's special output
    if (chosen_memory_format != mkldnn::memory::format::any) {
      if (is_conv3d) {
        chosen_memory_format =
            platform::MKLDNNFormatForSize(src_tz.size(), chosen_memory_format);
      }
    }

    auto src_md = platform::MKLDNNMemDesc(
        src_tz, platform::MKLDNNGetDataType<T>(), chosen_memory_format);
    auto diff_src_md = platform::MKLDNNMemDesc(
        src_tz, platform::MKLDNNGetDataType<T>(), chosen_memory_format);
    auto weights_md = platform::MKLDNNMemDesc(
        weights_tz, platform::MKLDNNGetDataType<T>(), weights_format);
    auto diff_weights_md = platform::MKLDNNMemDesc(
        weights_tz, platform::MKLDNNGetDataType<T>(), weights_format);
    auto diff_dst_md = platform::MKLDNNMemDesc(
        dst_tz, platform::MKLDNNGetDataType<T>(), chosen_memory_format);

    // Retrieve conv_pd from device context
    auto conv_pd =
        std::static_pointer_cast<mkldnn::convolution_forward::primitive_desc>(
            dev_ctx.GetBlob(key_conv_pd));
    PADDLE_ENFORCE(conv_pd != nullptr,
                   "Fail to find conv_pd in device context");

    // create backward convolution weights primitive descriptor
    auto conv_bwd_weights_desc = mkldnn::convolution_backward_weights::desc(
        mkldnn::convolution_direct, src_md, diff_weights_md, diff_dst_md,
        strides, paddings, paddings, mkldnn::padding_kind::zero);
    auto conv_bwd_weights_pd =
        std::make_shared<mkldnn::convolution_backward_weights::primitive_desc>(
            conv_bwd_weights_desc, mkldnn_engine, *conv_pd);

    // create backward convolution data primitive descriptor
    auto conv_bwd_data_desc = mkldnn::convolution_backward_data::desc(
        mkldnn::convolution_direct, diff_src_md, weights_md, diff_dst_md,
        strides, paddings, paddings, mkldnn::padding_kind::zero);
    auto conv_bwd_data_pd =
        std::make_shared<mkldnn::convolution_backward_data::primitive_desc>(
            conv_bwd_data_desc, mkldnn_engine, *conv_pd);

    platform::ConvMKLDNNHandler handler(conv_pd, conv_bwd_data_pd,
                                        conv_bwd_weights_pd, dev_ctx,
                                        mkldnn_engine, key);

    // create mkldnn memory from input tensors (data/weights)
    auto user_src_memory_p =
        handler.AcquireSrcMemory(user_src_md, to_void_cast<T>(input_data));
    auto user_weights_memory_p = handler.AcquireWeightsMemory(
        user_weights_md, to_void_cast<T>(filter_data));
    auto user_diff_dst_memory_p = handler.AcquireDiffDstMemory(
        user_diff_dst_md, to_void_cast<T>(output_grad_data));

    // create backward conv primitive for weights
    if (filter_grad) {
      auto src_memory_p = handler.AcquireSrcMemoryFromWeightsPrimitive(
          user_src_memory_p, pipeline);

      auto diff_dst_memory_4filter_p =
          handler.AcquireDiffDstMemoryFromWeightsPrimitive(
              user_diff_dst_memory_p, pipeline);

      const size_t size = handler.GetDiffWeightsMemorySize();
      filter_grad_data = filter_grad->mutable_data<T>(
          ctx.GetPlace(), paddle::memory::Allocator::kDefault, size);

      auto diff_weights_memory_p =
          handler.AcquireDiffWeightsMemoryFromWeightsPrimitive(
              reinterpret_cast<void*>(filter_grad_data));

      auto conv_bwd_weights_p = handler.AcquireConvolutionBackwardWeights(
          src_memory_p, diff_dst_memory_4filter_p, diff_weights_memory_p);

      // push primitive to stream and wait until it's executed
      pipeline.push_back(*conv_bwd_weights_p);

      filter_grad->set_layout(DataLayout::kMKLDNN);
      filter_grad->set_format(GetMKLDNNFormat(*diff_weights_memory_p));
    }

    if (input_grad) {
      auto weights_memory_p = handler.AcquireWeightsMemoryFromDataPrimitive(
          user_weights_memory_p, pipeline);

      auto diff_dst_memory_4data_p =
          handler.AcquireDiffDstMemoryFromDataPrimitive(user_diff_dst_memory_p,
                                                        pipeline);

      const size_t size = handler.GetDiffSourceMemorySize();
      input_grad_data = input_grad->mutable_data<T>(
          ctx.GetPlace(), paddle::memory::Allocator::kDefault, size);

      auto diff_src_memory_p = handler.AcquireDiffSrcMemoryFromDataPrimitive(
          reinterpret_cast<void*>(input_grad_data));

      auto conv_bwd_data_p = handler.AcquireConvolutionBackwardData(
          diff_dst_memory_4data_p, weights_memory_p, diff_src_memory_p);

      pipeline.push_back(*conv_bwd_data_p);

      input_grad->set_layout(DataLayout::kMKLDNN);
      input_grad->set_format(GetMKLDNNFormat(*diff_src_memory_p));
    }
    stream(stream::kind::eager).submit(pipeline).wait();
  }  // Compute()
};

}  // namespace operators
}  // namespace paddle

namespace ops = paddle::operators;

REGISTER_OP_KERNEL_WITH_CUSTOM_TYPE(conv2d, MKLDNN,
                                    ::paddle::platform::CPUPlace, FP32,
                                    ops::kConvMKLDNNFP32,
                                    ops::ConvMKLDNNOpKernel<float, float>);

REGISTER_OP_KERNEL_WITH_CUSTOM_TYPE(conv2d, MKLDNN,
                                    ::paddle::platform::CPUPlace, U8,
                                    ops::kConvMKLDNNFP32,
                                    ops::ConvMKLDNNOpKernel<uint8_t, float>);

REGISTER_OP_KERNEL_WITH_CUSTOM_TYPE(conv2d, MKLDNN,
                                    ::paddle::platform::CPUPlace, S8,
                                    ops::kConvMKLDNNFP32,
                                    ops::ConvMKLDNNOpKernel<int8_t, float>);

REGISTER_OP_KERNEL_WITH_CUSTOM_TYPE(conv2d_grad, MKLDNN,
                                    ::paddle::platform::CPUPlace, FP32,
                                    ops::kConvMKLDNNFP32,
                                    ops::ConvMKLDNNGradOpKernel<float>);

REGISTER_OP_KERNEL_WITH_CUSTOM_TYPE(conv3d, MKLDNN,
                                    ::paddle::platform::CPUPlace, FP32,
                                    ops::kConvMKLDNNFP32,
                                    ops::ConvMKLDNNOpKernel<float, float>);

REGISTER_OP_KERNEL_WITH_CUSTOM_TYPE(conv3d_grad, MKLDNN,
                                    ::paddle::platform::CPUPlace, FP32,
                                    ops::kConvMKLDNNFP32,
                                    ops::ConvMKLDNNGradOpKernel<float>);<|MERGE_RESOLUTION|>--- conflicted
+++ resolved
@@ -319,11 +319,8 @@
     std::vector<int> dilations = ctx.Attr<std::vector<int>>("dilations");
     int groups = ctx.Attr<int>("groups");
 
-<<<<<<< HEAD
     bool fuse_relu = ctx.Attr<bool>("fuse_relu");
 
-=======
->>>>>>> f1c7f4b0
     bool force_fp32_output = ctx.Attr<bool>("force_fp32_output");
 
     bool is_conv3d = strides.size() == 3U;
@@ -334,10 +331,8 @@
                   dilations[2] == 1
             : dilations.size() == 2 && dilations[0] == 1 && dilations[1] == 1,
         "dilation in convolution is not implemented yet");
-<<<<<<< HEAD
-=======
+
     PADDLE_ENFORCE(is_conv3d != true, "int8 does not support conv3d currently");
->>>>>>> f1c7f4b0
 
     const T* input_data = input->data<T>();
 
@@ -348,7 +343,6 @@
     GetWeightsTz(weights_tz, g, is_conv3d);
     std::vector<int> dst_tz = paddle::framework::vectorize2int(output->dims());
 
-<<<<<<< HEAD
     mkldnn::memory::data_type src_dt =
         paddle::framework::ToMKLDNNDataType(input->type());
     auto dst_dt = fuse_relu ? paddle::framework::ToMKLDNNDataType(
@@ -368,19 +362,7 @@
         &key, src_tz, weights_tz, strides, paddings, dilations, groups, src_dt,
         input->format(), dst_dt, ctx.op().Output("Output"));
     const std::string key_conv_pd = key + "@conv_pd";
-=======
-    // Get unique name for storing MKLDNN primitives
-    std::string key;
-    key.reserve(MaxKeyLength);
-    mkldnn::memory::data_type src_dt =
-        paddle::framework::ToMKLDNNDataType(input->type());
-    platform::ConvMKLDNNHandler::AppendKey(
-        &key, src_tz, weights_tz, strides, paddings, dilations, groups, src_dt,
-        input->format(), ctx.op().Output("Output"));
-
-    const std::string key_conv_pd = key + "@conv_pd";
-
->>>>>>> f1c7f4b0
+
     std::shared_ptr<mkldnn::convolution_forward> conv_p = nullptr;
     std::shared_ptr<mkldnn::memory> src_memory_p = nullptr;
     std::shared_ptr<mkldnn::memory> user_src_memory_p = nullptr;
@@ -443,16 +425,6 @@
           platform::MKLDNNMemDesc(src_tz, src_dt, chosen_memory_format);
       auto weights_md = platform::MKLDNNMemDesc(
           weights_tz, memory::data_type::s8, chosen_memory_format);
-
-<<<<<<< HEAD
-=======
-      auto dst_dt = force_fp32_output
-                        ? paddle::framework::ToMKLDNNDataType(
-                              framework::DataTypeTrait<float>::DataType)
-                        : paddle::framework::ToMKLDNNDataType(
-                              framework::DataTypeTrait<int8_t>::DataType);
-
->>>>>>> f1c7f4b0
       auto dst_md =
           platform::MKLDNNMemDesc(dst_tz, dst_dt, chosen_memory_format);
       // create a conv primitive descriptor and save it for usage in backward
@@ -462,19 +434,11 @@
                                                memory::format::x);
         conv_pd = ConvFwdPrimitiveDesc(src_md, weights_md, bias_md, dst_md,
                                        strides, paddings, mkldnn_engine,
-<<<<<<< HEAD
                                        fuse_relu, output_shift_scale, is_test);
       } else {
         conv_pd = ConvFwdPrimitiveDesc(src_md, weights_md, dst_md, strides,
                                        paddings, mkldnn_engine, fuse_relu,
                                        output_shift_scale, is_test);
-=======
-                                       output_shift_scale, is_test);
-      } else {
-        conv_pd =
-            ConvFwdPrimitiveDesc(src_md, weights_md, dst_md, strides, paddings,
-                                 mkldnn_engine, output_shift_scale, is_test);
->>>>>>> f1c7f4b0
       }
       // Save conv_pd/src_memory/weights_memory for backward pass
       dev_ctx.SetBlob(key_conv_pd, conv_pd);
@@ -500,15 +464,11 @@
           mask_reorder);
 
       if (!force_fp32_output) {
-<<<<<<< HEAD
         if (fuse_relu) {
           dst_memory_p = platform::SetDstMemory<uint8_t>(ctx, output, handler);
         } else {
           dst_memory_p = platform::SetDstMemory<int8_t>(ctx, output, handler);
         }
-=======
-        dst_memory_p = platform::SetDstMemory<int8_t>(ctx, output, handler);
->>>>>>> f1c7f4b0
       } else {
         dst_memory_p = platform::SetDstMemory<float>(ctx, output, handler);
       }
@@ -567,7 +527,6 @@
                                                       mkldnn_engine, key));
       }
       if (!force_fp32_output) {
-<<<<<<< HEAD
         if (fuse_relu) {
           dst_memory_p =
               platform::SetDstMemoryHandler<uint8_t>(ctx, output, handler);
@@ -575,10 +534,6 @@
           dst_memory_p =
               platform::SetDstMemoryHandler<int8_t>(ctx, output, handler);
         }
-=======
-        dst_memory_p =
-            platform::SetDstMemoryHandler<int8_t>(ctx, output, handler);
->>>>>>> f1c7f4b0
       } else {
         dst_memory_p =
             platform::SetDstMemoryHandler<float>(ctx, output, handler);
@@ -622,16 +577,11 @@
   }
 
   mkldnn::primitive_attr CreatePostOps(
-<<<<<<< HEAD
       bool fuse_relu, const std::vector<float> output_shift_scale) const {
-=======
-      const std::vector<float> output_shift_scale) const {
->>>>>>> f1c7f4b0
     mkldnn::primitive_attr conv_attr;
     mkldnn::post_ops post_operations;
     int mask = output_shift_scale.size() > 1 ? 1 << 1 : 0;
     conv_attr.set_output_scales(mask, output_shift_scale);
-<<<<<<< HEAD
     if (fuse_relu) {
       constexpr float scale = 1.0f;
       constexpr float negative_slope = 0.0f;
@@ -639,8 +589,6 @@
       post_operations.append_eltwise(scale, mkldnn::algorithm::eltwise_relu,
                                      negative_slope, placeholder);
     }
-=======
->>>>>>> f1c7f4b0
     conv_attr.set_post_ops(post_operations);
     return conv_attr;
   }
@@ -673,11 +621,7 @@
   ConvFwdPrimitiveDesc(const memory::desc& src, const memory::desc& weights,
                        const memory::desc& dst, const std::vector<int>& strides,
                        const std::vector<int>& paddings,
-<<<<<<< HEAD
                        const mkldnn::engine& engine, const bool fuse_relu,
-=======
-                       const mkldnn::engine& engine,
->>>>>>> f1c7f4b0
                        const std::vector<float> output_shift_scale,
                        bool is_test) const {
     memory::dims stride_dims = {strides[0], strides[1]};
@@ -690,12 +634,8 @@
         propagation, mkldnn::convolution_direct, src, weights, dst, stride_dims,
         padding_dims, padding_dims, mkldnn::padding_kind::zero);
 
-<<<<<<< HEAD
     mkldnn::primitive_attr conv_attr =
         CreatePostOps(fuse_relu, output_shift_scale);
-=======
-    mkldnn::primitive_attr conv_attr = CreatePostOps(output_shift_scale);
->>>>>>> f1c7f4b0
 
     auto p_conv_pd = new mkldnn::convolution_forward::primitive_desc(
         conv_desc, conv_attr, engine);
@@ -734,11 +674,7 @@
                        const memory::desc& bias, const memory::desc& dst,
                        const std::vector<int>& strides,
                        const std::vector<int>& paddings,
-<<<<<<< HEAD
                        const mkldnn::engine& engine, const bool fuse_relu,
-=======
-                       const mkldnn::engine& engine,
->>>>>>> f1c7f4b0
                        const std::vector<float> output_shift_scale,
                        bool is_test) const {
     memory::dims stride_dims = {strides[0], strides[1]};
@@ -751,12 +687,8 @@
         propagation, mkldnn::convolution_direct, src, weights, bias, dst,
         stride_dims, padding_dims, padding_dims, mkldnn::padding_kind::zero);
 
-<<<<<<< HEAD
     mkldnn::primitive_attr conv_attr =
         CreatePostOps(fuse_relu, output_shift_scale);
-=======
-    mkldnn::primitive_attr conv_attr = CreatePostOps(output_shift_scale);
->>>>>>> f1c7f4b0
 
     auto p_conv_pd = new mkldnn::convolution_forward::primitive_desc(
         conv_desc, conv_attr, engine);
