/* Copyright (c) 2018 PaddlePaddle Authors. All Rights Reserved.

   Licensed under the Apache License, Version 2.0 (the "License");
   you may not use this file except in compliance with the License.
   You may obtain a copy of the License at

   http://www.apache.org/licenses/LICENSE-2.0

   Unless required by applicable law or agreed to in writing, software
   distributed under the License is distributed on an "AS IS" BASIS,
   WITHOUT WARRANTIES OR CONDITIONS OF ANY KIND, either express or implied.
   See the License for the specific language governing permissions and
   limitations under the License. */

#include <unordered_map>
#include "paddle/fluid/framework/data_layout_transform.h"
#include "paddle/fluid/memory/malloc.h"
#include "paddle/fluid/operators/conv_op.h"
#include "paddle/fluid/platform/mkldnn_reuse.h"

namespace paddle {
namespace operators {

using framework::DataLayout;
using mkldnn::memory;
using mkldnn::primitive;
using mkldnn::reorder;
using mkldnn::stream;
using platform::to_void_cast;
using platform::GetMKLDNNFormat;

inline void GetWeightsTz(std::vector<int>& weights_tz, int groups,  // NOLINT
                         bool is_conv3d) {
  if (groups > 1) {
    if (is_conv3d) {
      int output = weights_tz[0];
      int input = weights_tz[1];
      int dimension = weights_tz[2];
      int height = weights_tz[3];
      int width = weights_tz[4];
      weights_tz.resize(6);
      weights_tz[0] = groups;
      weights_tz[1] = output / groups;
      weights_tz[2] = input;
      weights_tz[3] = dimension;
      weights_tz[4] = height;
      weights_tz[5] = width;
    } else {
      int output = weights_tz[0];
      int input = weights_tz[1];
      int height = weights_tz[2];
      int width = weights_tz[3];
      weights_tz.resize(5);
      weights_tz[0] = groups;
      weights_tz[1] = output / groups;
      weights_tz[2] = input;
      weights_tz[3] = height;
      weights_tz[4] = width;
    }
  }
}

inline mkldnn::memory::format GetWeightsFormat(mkldnn::memory::format format,
                                               int groups, bool is_conv3d) {
  if (is_conv3d) {
    return (groups == 1) ? format : mkldnn::memory::format::goidhw;
  } else {
    return (groups == 1) ? format : mkldnn::memory::format::goihw;
  }
}

template <typename T, typename K>
class ConvMKLDNNOpKernel : public paddle::framework::OpKernel<T> {
 public:
  void Compute(const paddle::framework::ExecutionContext& ctx) const override {
    PADDLE_ENFORCE(paddle::platform::is_cpu_place(ctx.GetPlace()),
                   "It must use CPUPlace.");
    bool is_INT8 =
        std::is_same<T, int8_t>::value || std::is_same<T, uint8_t>::value;
    if (!is_INT8) {
      ComputeFP32(ctx);
    } else {
      ComputeINT8(ctx);
    }
  }

  void ComputeFP32(const paddle::framework::ExecutionContext& ctx) const {
    const bool is_test = ctx.Attr<bool>("is_test");

    auto& dev_ctx =
        ctx.template device_context<paddle::platform::MKLDNNDeviceContext>();
    const auto& mkldnn_engine = dev_ctx.GetEngine();

    auto* input = ctx.Input<Tensor>("Input");
    auto* filter = ctx.Input<Tensor>("Filter");
    auto* bias = ctx.HasInput("Bias") ? ctx.Input<Tensor>("Bias") : nullptr;
    auto* output = ctx.Output<Tensor>("Output");

    PADDLE_ENFORCE(input->layout() == DataLayout::kMKLDNN &&
                       input->format() != memory::format::format_undef,
                   "Wrong layout/format set for Input tensor");
    PADDLE_ENFORCE(filter->layout() == DataLayout::kMKLDNN &&
                       filter->format() != memory::format::format_undef,
                   "Wrong layout/format set for Filter tensor");
    PADDLE_ENFORCE(input->dims().size() == 4 || input->dims().size() == 5,
                   "Input must be with 4 or 5 dimensions, i.e. NCHW or NCDHW");
    PADDLE_ENFORCE(filter->dims().size() == 4 || filter->dims().size() == 5,
                   "Filter must be with 4 or 5 dimensions, i.e. OIHW or OIDHW");
    if (bias) {
      PADDLE_ENFORCE(bias->layout() == DataLayout::kMKLDNN &&
                         bias->format() != memory::format::format_undef,
                     "Wrong layout/format set for Bias tensor");
      PADDLE_ENFORCE(bias->dims().size() == 1,
                     "Bias must only have 1 dimension, i.e. X");
    }

    std::vector<int> strides = ctx.Attr<std::vector<int>>("strides");
    std::vector<int> paddings = ctx.Attr<std::vector<int>>("paddings");
    std::vector<int> dilations = ctx.Attr<std::vector<int>>("dilations");
    bool fuse_relu = ctx.Attr<bool>("fuse_relu");
    bool fuse_residual_conn = ctx.Attr<bool>("fuse_residual_connection");
    int groups = ctx.Attr<int>("groups");

    bool is_conv3d = strides.size() == 3U;
    // TODO(tpatejko): add support for dilation
    PADDLE_ENFORCE(
        is_conv3d
            ? dilations.size() == 3 && dilations[0] == 1 && dilations[1] == 1 &&
                  dilations[2] == 1
            : dilations.size() == 2 && dilations[0] == 1 && dilations[1] == 1,
        "dilation in convolution is not implemented yet");

    const T* input_data = input->data<T>();
    const T* filter_data = filter->data<T>();

    std::vector<int> src_tz = paddle::framework::vectorize2int(input->dims());
    std::vector<int> weights_tz =
        paddle::framework::vectorize2int(filter->dims());
    int g = std::max(groups, 1);
    GetWeightsTz(weights_tz, g, is_conv3d);
    std::vector<int> dst_tz = paddle::framework::vectorize2int(output->dims());

    // Get unique name for storing MKLDNN primitives
    const std::string key = platform::ConvMKLDNNHandler::GetHash(
        src_tz, weights_tz, strides, paddings, dilations, groups,
        ctx.op().Output("Output"));
    const std::string key_conv_pd = key + "@conv_pd";

    std::vector<primitive> pipeline;

    auto src_format = input->format();
    mkldnn::memory::format weights_format =
        GetWeightsFormat(filter->format(), g, is_conv3d);

    auto user_src_md = platform::MKLDNNMemDesc(
        {src_tz}, platform::MKLDNNGetDataType<T>(), src_format);
    auto user_weights_md = platform::MKLDNNMemDesc(
        {weights_tz}, platform::MKLDNNGetDataType<T>(), weights_format);

    /* create memory descriptor for convolution without specified format
     * ('any') which lets a primitive (convolution in this case) choose
     * the memory format preferred for best performance
     */
    std::string data_format = ctx.Attr<std::string>("data_format");
    auto chosen_memory_format =
        platform::data_format_to_memory_format(data_format);

    weights_format = mkldnn::memory::format::any;
    // Check the format for user's special output
    if (chosen_memory_format != mkldnn::memory::format::any) {
      if (is_conv3d) {
        chosen_memory_format =
            platform::MKLDNNFormatForSize(src_tz.size(), chosen_memory_format);
      }
    }

    auto src_md = platform::MKLDNNMemDesc(
        src_tz, platform::MKLDNNGetDataType<T>(), chosen_memory_format);
    auto weights_md = platform::MKLDNNMemDesc(
        weights_tz, platform::MKLDNNGetDataType<T>(), weights_format);
    std::vector<int> bias_tz;  // TODO(mgallus): avoid empty vector creation.
                               // Currently used whenever bias is != nullptr.
    auto dst_md = platform::MKLDNNMemDesc(
        dst_tz, platform::MKLDNNGetDataType<T>(), chosen_memory_format);

    // create a conv primitive descriptor and save it for usage in backward
    std::shared_ptr<mkldnn::convolution_forward::primitive_desc> conv_pd;
    auto fwd_prop_kind = is_test ? mkldnn::prop_kind::forward_inference
                                 : mkldnn::prop_kind::forward_training;
    if (bias) {
      bias_tz = paddle::framework::vectorize2int(bias->dims());
      auto bias_md = platform::MKLDNNMemDesc(
          bias_tz, platform::MKLDNNGetDataType<T>(), memory::format::x);
      conv_pd = ConvFwdPrimitiveDesc(
          src_md, weights_md, bias_md, dst_md, strides, paddings, mkldnn_engine,
          fuse_relu, fuse_residual_conn, fwd_prop_kind);
    } else {
      conv_pd = ConvFwdPrimitiveDesc(src_md, weights_md, dst_md, strides,
                                     paddings, mkldnn_engine, fuse_relu,
                                     fuse_residual_conn, fwd_prop_kind);
    }
    // Save conv_pd/src_memory/weights_memory for backward pass
    if (!is_test) dev_ctx.SetBlob(key_conv_pd, conv_pd);

    platform::ConvMKLDNNHandler handler(conv_pd, dev_ctx, mkldnn_engine, key);

    // create mkldnn memory from input tensors (data/weights)
    auto user_src_memory_p =
        handler.AcquireSrcMemory(user_src_md, to_void_cast<T>(input_data));
    auto user_weights_memory_p = handler.AcquireWeightsMemory(
        user_weights_md, to_void_cast<T>(filter_data));

    // create reorder primitive if the input format is not the preferred one
    auto src_memory_p =
        handler.AcquireSrcMemoryFromPrimitive(user_src_memory_p, pipeline);
    auto weights_memory_p = handler.AcquireWeightsMemoryFromPrimitive(
        user_weights_memory_p, pipeline, is_test);

    std::shared_ptr<mkldnn::memory> dst_memory_p;

    if (fuse_residual_conn) {
      auto residual_param = ctx.Input<Tensor>("ResidualData");
      auto residual_param_data = residual_param->data<T>();

      PADDLE_ENFORCE(
          residual_param_data != nullptr,
          "Provide data if you want MKLDNN conv+elementwise_add fusion");
      PADDLE_ENFORCE_EQ(output->dims(), residual_param->dims(),
                        "Output and elementwise parameter need to have the "
                        "same dimension sizes");

      if (residual_param->format() != handler.GetDstFormat()) {
        auto output_data = output->mutable_data<T>(
            ctx.GetPlace(), ::paddle::memory::Allocator::kDefault,
            handler.GetDstMemorySize());
        auto residual_data_tz =
            paddle::framework::vectorize2int(residual_param->dims());
        auto residual_data_type =
            paddle::framework::ToMKLDNNDataType(residual_param->type());

        auto user_residual_md = platform::MKLDNNMemDesc(
            residual_data_tz, residual_data_type, residual_param->format());
        auto user_residual_memory_p = handler.AcquireResidualDataMemory(
            user_residual_md, to_void_cast<T>(residual_param_data));

        dst_memory_p = handler.AcquireDstMemoryFromResidualDataMemory(
            user_residual_memory_p, to_void_cast<T>(output_data), pipeline);
      } else {
        output->ShareDataWith(*residual_param);
        auto output_data = output->mutable_data<T>(ctx.GetPlace());
        dst_memory_p =
            handler.AcquireDstMemoryFromPrimitive(to_void_cast<T>(output_data));
      }
    } else {
      auto output_data = output->mutable_data<T>(
          ctx.GetPlace(), paddle::memory::Allocator::kDefault,
          handler.GetDstMemorySize());
      dst_memory_p =
          handler.AcquireDstMemoryFromPrimitive(to_void_cast<T>(output_data));
    }

    // create convolution op primitive
    std::shared_ptr<mkldnn::convolution_forward> conv_p;
    if (bias) {
      const T* bias_data = bias->data<T>();
      auto user_bias_md = platform::MKLDNNMemDesc(
          {bias_tz}, platform::MKLDNNGetDataType<T>(), memory::format::x);
      auto user_bias_memory_p =
          handler.AcquireBiasMemory(user_bias_md, to_void_cast<T>(bias_data));

      auto bias_memory_p =
          handler.AcquireBiasMemoryFromPrimitive(user_bias_memory_p, pipeline);
      conv_p = handler.AcquireConvolution(src_memory_p, weights_memory_p,
                                          bias_memory_p, dst_memory_p);
    } else {
      conv_p = handler.AcquireConvolution(src_memory_p, weights_memory_p,
                                          dst_memory_p);
    }

    // push primitive to stream and wait until it's executed
    pipeline.push_back(*conv_p);
    stream(stream::kind::eager).submit(pipeline).wait();

    output->set_layout(DataLayout::kMKLDNN);
    output->set_format(GetMKLDNNFormat(*dst_memory_p));
  }
  void ComputeINT8(const paddle::framework::ExecutionContext& ctx) const {
    const bool is_test = ctx.Attr<bool>("is_test");

    auto& dev_ctx =
        ctx.template device_context<paddle::platform::MKLDNNDeviceContext>();
    const auto& mkldnn_engine = dev_ctx.GetEngine();

    auto* input = ctx.Input<Tensor>("Input");
    auto* filter = ctx.Input<Tensor>("Filter");
    auto* bias = ctx.HasInput("Bias") ? ctx.Input<Tensor>("Bias") : nullptr;
    auto* output = ctx.Output<Tensor>("Output");

    PADDLE_ENFORCE(input->layout() == DataLayout::kMKLDNN &&
                       input->format() != memory::format::format_undef,
                   "Wrong layout/format set for Input tensor");
    PADDLE_ENFORCE(filter->layout() == DataLayout::kMKLDNN &&
                       filter->format() != memory::format::format_undef,
                   "Wrong layout/format set for Filter tensor");
    PADDLE_ENFORCE(input->dims().size() == 4 || input->dims().size() == 5,
                   "Input must be with 4 or 5 dimensions, i.e. NCHW or NCDHW");
    PADDLE_ENFORCE(filter->dims().size() == 4 || filter->dims().size() == 5,
                   "Filter must be with 4 or 5 dimensions, i.e. OIHW or OIDHW");
    if (bias) {
      PADDLE_ENFORCE(bias->layout() == DataLayout::kMKLDNN &&
                         bias->format() != memory::format::format_undef,
                     "Wrong layout/format set for Bias tensor");
      PADDLE_ENFORCE(bias->dims().size() == 1,
                     "Bias must only have 1 dimension, i.e. X");
    }

    std::vector<int> strides = ctx.Attr<std::vector<int>>("strides");
    std::vector<int> paddings = ctx.Attr<std::vector<int>>("paddings");
    std::vector<int> dilations = ctx.Attr<std::vector<int>>("dilations");
    int groups = ctx.Attr<int>("groups");

    bool fuse_relu = ctx.Attr<bool>("fuse_relu");

    bool force_fp32_output = ctx.Attr<bool>("force_fp32_output");

    bool is_conv3d = strides.size() == 3U;
    // TODO(tpatejko): add support for dilation
    PADDLE_ENFORCE(
        is_conv3d
            ? dilations.size() == 3 && dilations[0] == 1 && dilations[1] == 1 &&
                  dilations[2] == 1
            : dilations.size() == 2 && dilations[0] == 1 && dilations[1] == 1,
        "dilation in convolution is not implemented yet");

    const T* input_data = input->data<T>();

    std::vector<int> src_tz = paddle::framework::vectorize2int(input->dims());
    std::vector<int> weights_tz =
        paddle::framework::vectorize2int(filter->dims());
    int g = std::max(groups, 1);
    GetWeightsTz(weights_tz, g, is_conv3d);
    std::vector<int> dst_tz = paddle::framework::vectorize2int(output->dims());

    mkldnn::memory::data_type src_dt =
        paddle::framework::ToMKLDNNDataType(input->type());
    auto dst_dt = fuse_relu ? paddle::framework::ToMKLDNNDataType(
                                  framework::DataTypeTrait<uint8_t>::DataType)
                            : paddle::framework::ToMKLDNNDataType(
                                  framework::DataTypeTrait<int8_t>::DataType);

    if (force_fp32_output) {
      dst_dt = paddle::framework::ToMKLDNNDataType(
          framework::DataTypeTrait<float>::DataType);
    }

    // Get unique name for storing MKLDNN primitives
    std::string key;
    key.reserve(MaxKeyLength);
    platform::ConvMKLDNNHandler::AppendKey(
<<<<<<< HEAD
        key, src_tz, weights_tz, strides, paddings, dilations, groups, src_dt,
        input->format(), dst_dt, ctx.op().Output("Output"));
=======
        &key, src_tz, weights_tz, strides, paddings, dilations, groups, src_dt,
        input->format(), ctx.op().Output("Output"));
>>>>>>> a437754b

    const std::string key_conv_pd = key + "@conv_pd";
    std::shared_ptr<mkldnn::convolution_forward> conv_p = nullptr;
    std::shared_ptr<mkldnn::memory> src_memory_p = nullptr;
    std::shared_ptr<mkldnn::memory> user_src_memory_p = nullptr;
    std::shared_ptr<mkldnn::memory> dst_memory_p = nullptr;
    std::vector<primitive> pipeline;
    std::shared_ptr<mkldnn::convolution_forward::primitive_desc> conv_pd =
        nullptr;
    std::shared_ptr<platform::ConvMKLDNNHandler> handler = nullptr;

    auto prim_key = key + "@conv_p";
    auto dst_key = key + "@dst_mem_p";
    auto src_key = key + "@src_mem_p";
    auto user_src_key = key + "@user_src_mem_p";
    auto src_reorder_key = key + "@src_mem_preorder_p";
    conv_p = std::static_pointer_cast<mkldnn::convolution_forward>(
        dev_ctx.GetBlob(prim_key));
    if (conv_p == nullptr || !is_test) {
      const K* filter_data = filter->data<K>();
      auto scale_in_data = ctx.Attr<float>("Scale_in");
      auto scale_weights_data = ctx.Attr<std::vector<float>>("Scale_weights");
      auto scale_out_data =
          force_fp32_output ? 1.0f : ctx.Attr<float>("Scale_out");

      bool is_multi_channel = scale_weights_data.size() > 1;

      int count = is_multi_channel ? (g > 1 ? (weights_tz)[1] * (weights_tz)[0]
                                            : (weights_tz)[0])
                                   : 1;
      std::vector<float> output_shift_scale(count);
#pragma omp parallel for if (count > 1)
      for (int i = 0; i < count; i++) {
        if (scale_weights_data[i] == 0.0)
          output_shift_scale[i] =
              scale_out_data;  // weights data will contain 0
                               // in some models, then weights
                               // scale couldn't be calculated
        else
          output_shift_scale[i] =
              scale_out_data / (scale_in_data * scale_weights_data[i]);
      }

      auto user_src_md =
          platform::MKLDNNMemDesc({src_tz}, src_dt, input->format());
      auto user_weights_md = platform::MKLDNNMemDesc(
          {weights_tz}, platform::MKLDNNGetDataType<K>(),
          ((g) == 1) ? mkldnn::memory::format::oihw
                     : mkldnn::memory::format::goihw);

      /* create memory descriptor for convolution without specified format
      * ('any') which lets a primitive (convolution in this case) choose
      * the memory format preferred for best performance
      */
      std::string data_format = ctx.Attr<std::string>("data_format");
      auto chosen_memory_format =
          platform::data_format_to_memory_format(data_format);

      std::vector<int> bias_tz;

      auto src_md =
          platform::MKLDNNMemDesc(src_tz, src_dt, chosen_memory_format);
      auto weights_md = platform::MKLDNNMemDesc(
          weights_tz, memory::data_type::s8, chosen_memory_format);

      auto dst_md =
          platform::MKLDNNMemDesc(dst_tz, dst_dt, chosen_memory_format);
      // create a conv primitive descriptor and save it for usage in backward
      if (bias) {
        bias_tz = paddle::framework::vectorize2int(bias->dims());
        auto bias_md = platform::MKLDNNMemDesc(bias_tz, memory::data_type::s32,
                                               memory::format::x);
        conv_pd = ConvFwdPrimitiveDesc(src_md, weights_md, bias_md, dst_md,
                                       strides, paddings, mkldnn_engine,
                                       fuse_relu, output_shift_scale, is_test);
      } else {
        conv_pd = ConvFwdPrimitiveDesc(src_md, weights_md, dst_md, strides,
                                       paddings, mkldnn_engine, fuse_relu,
                                       output_shift_scale, is_test);
      }
      // Save conv_pd/src_memory/weights_memory for backward pass
      dev_ctx.SetBlob(key_conv_pd, conv_pd);

      handler.reset(new platform::ConvMKLDNNHandler(conv_pd, dev_ctx,
                                                    mkldnn_engine, key));

      // create mkldnn memory from input tensors (data/weights)
      user_src_memory_p =
          handler->AcquireSrcMemory(user_src_md, to_void_cast<T>(input_data));
      auto user_weights_memory_p = handler->AcquireWeightsMemory(
          user_weights_md, to_void_cast<K>(filter_data));

      // create reorder primitive if the input format is not the preferred one
      src_memory_p =
          handler->AcquireSrcMemoryFromPrimitive(user_src_memory_p, pipeline);

      std::shared_ptr<mkldnn::memory> weights_memory_p;
      int mask_reorder =
          is_multi_channel ? ((g != 1) ? (1 << 1) + (1 << 0) : 1 << 0) : 0;
      weights_memory_p = handler->AcquireWeightsMemoryFromPrimitive(
          user_weights_memory_p, pipeline, is_test, true, scale_weights_data,
          mask_reorder);

      if (!force_fp32_output) {
<<<<<<< HEAD
        if (fuse_relu) {
          platform::SetDstMemory<uint8_t>(ctx, output, handler, dst_memory_p);
        } else {
          platform::SetDstMemory<int8_t>(ctx, output, handler, dst_memory_p);
        }
=======
        dst_memory_p = platform::SetDstMemory<int8_t>(ctx, output, handler);
>>>>>>> a437754b
      } else {
        dst_memory_p = platform::SetDstMemory<float>(ctx, output, handler);
      }

      // create convolution op primitive
      auto scale_bias_key = key + "@scale_bias";
      if (bias) {
        const float* bias_data = bias->data<float>();
        auto user_bias_md = platform::MKLDNNMemDesc(
            {bias_tz}, platform::MKLDNNGetDataType<float>(), memory::format::x);
        auto user_bias_memory_p = handler->AcquireBiasMemory(
            user_bias_md, to_void_cast<float>(bias_data));
        std::shared_ptr<mkldnn::memory> bias_memory_p;
        int mask_reorder = is_multi_channel ? 1 << 0 : 1;
        int count =
            is_multi_channel
                ? (g > 1 ? (weights_tz)[1] * (weights_tz)[0] : (weights_tz)[0])
                : 1;
        std::vector<float> scale_bias_data(count);
#pragma omp parallel for if (count > 1)
        for (int i = 0; i < count; i++) {
          scale_bias_data[i] = scale_in_data * scale_weights_data[i];
        }
        bias_memory_p = handler->AcquireBiasMemoryFromPrimitive(
            user_bias_memory_p, pipeline, is_test, true, scale_bias_data,
            mask_reorder);
        conv_p = handler->AcquireConvolution(src_memory_p, weights_memory_p,
                                             bias_memory_p, dst_memory_p);
      } else {
        conv_p = handler->AcquireConvolution(src_memory_p, weights_memory_p,
                                             dst_memory_p);
      }

      // push primitive to stream and wait until it's executed
      pipeline.push_back(*conv_p);
    } else {
      auto src_memory_reorder_p = std::static_pointer_cast<mkldnn::memory>(
          dev_ctx.GetBlob(src_reorder_key));
      src_memory_p =
          std::static_pointer_cast<mkldnn::memory>(dev_ctx.GetBlob(src_key));
      if (src_memory_reorder_p) {
        user_src_memory_p = std::static_pointer_cast<mkldnn::memory>(
            dev_ctx.GetBlob(user_src_key));
        user_src_memory_p->set_data_handle(to_void_cast<T>(input_data));
      } else if (src_memory_p) {
        src_memory_p->set_data_handle(to_void_cast<T>(input_data));
      }

      dst_memory_p =
          std::static_pointer_cast<mkldnn::memory>(dev_ctx.GetBlob(dst_key));
      conv_pd =
          std::static_pointer_cast<mkldnn::convolution_forward::primitive_desc>(
              dev_ctx.GetBlob(key_conv_pd));
      if (conv_pd) {
        handler.reset(new platform::ConvMKLDNNHandler(conv_pd, dev_ctx,
                                                      mkldnn_engine, key));
      }
      if (!force_fp32_output) {
<<<<<<< HEAD
        if (fuse_relu) {
          platform::SetDstMemoryHandler<uint8_t>(ctx, output, handler,
                                                 dst_memory_p);
        } else {
          platform::SetDstMemoryHandler<int8_t>(ctx, output, handler,
                                                dst_memory_p);
        }
=======
        dst_memory_p =
            platform::SetDstMemoryHandler<int8_t>(ctx, output, handler);
>>>>>>> a437754b
      } else {
        dst_memory_p =
            platform::SetDstMemoryHandler<float>(ctx, output, handler);
      }
      if (src_memory_reorder_p) {
        pipeline.push_back(*src_memory_reorder_p);
      }
      pipeline.push_back(*conv_p);
    }
    // push primitive to stream and wait until it's executed
    stream(stream::kind::eager).submit(pipeline).wait();

    output->set_layout(DataLayout::kMKLDNN);
    output->set_format(GetMKLDNNFormat(*dst_memory_p));
  }

 private:
  mkldnn::primitive_attr CreatePostOps(bool fuse_relu,
                                       bool fuse_residual_conn) const {
    mkldnn::primitive_attr conv_attr;
    mkldnn::post_ops post_operations;
    // Fusion with Elementwise layer relies on adding a sum post-operation with
    // the scale parameter. It is assumed that when fuse_residual_connection is
    // true, the output tensor contains the data coming from residual
    // connection. The result of this post_op is:
    // Output = scale * Output + Conv_Out.
    if (fuse_residual_conn) {
      post_operations.append_sum(1.0f);
    }
    // Fusion with ReLU layer is executed through the PostOps feature. Create a
    // PostOps object and configure it to execute an eltwise relu operation.
    if (fuse_relu) {
      constexpr float scale = 1.0f;
      constexpr float negative_slope = 0.0f;
      constexpr float placeholder = 0.0f;
      post_operations.append_eltwise(scale, mkldnn::algorithm::eltwise_relu,
                                     negative_slope, placeholder);
    }
    conv_attr.set_post_ops(post_operations);
    return conv_attr;
  }

  mkldnn::primitive_attr CreatePostOps(
      bool fuse_relu, const std::vector<float> output_shift_scale) const {
    mkldnn::primitive_attr conv_attr;
    mkldnn::post_ops post_operations;
    int mask = output_shift_scale.size() > 1 ? 1 << 1 : 0;
    conv_attr.set_output_scales(mask, output_shift_scale);
    if (fuse_relu) {
      constexpr float scale = 1.0f;
      constexpr float negative_slope = 0.0f;
      constexpr float placeholder = 1.0f;  // beta
      post_operations.append_eltwise(scale, mkldnn::algorithm::eltwise_relu,
                                     negative_slope, placeholder);
    }
    conv_attr.set_post_ops(post_operations);
    return conv_attr;
  }

  std::unique_ptr<mkldnn::convolution_forward::primitive_desc>
  ConvFwdPrimitiveDesc(const memory::desc& src, const memory::desc& weights,
                       const memory::desc& dst, const std::vector<int>& strides,
                       const std::vector<int>& paddings,
                       const mkldnn::engine& engine, const bool fuse_relu,
                       const bool fuse_residual_conn,
                       mkldnn::prop_kind fwd_prop_kind) const {
    memory::dims stride_dims = strides;
    memory::dims padding_dims = paddings;

    auto conv_desc = mkldnn::convolution_forward::desc(
        fwd_prop_kind, mkldnn::convolution_direct, src, weights, dst,
        stride_dims, padding_dims, padding_dims, mkldnn::padding_kind::zero);

    mkldnn::primitive_attr conv_attr =
        CreatePostOps(fuse_relu, fuse_residual_conn);

    auto p_conv_pd = new mkldnn::convolution_forward::primitive_desc(
        conv_desc, conv_attr, engine);

    return std::unique_ptr<mkldnn::convolution_forward::primitive_desc>(
        p_conv_pd);
  }

  std::unique_ptr<mkldnn::convolution_forward::primitive_desc>
  ConvFwdPrimitiveDesc(const memory::desc& src, const memory::desc& weights,
                       const memory::desc& dst, const std::vector<int>& strides,
                       const std::vector<int>& paddings,
                       const mkldnn::engine& engine, const bool fuse_relu,
                       const std::vector<float> output_shift_scale,
                       bool is_test) const {
    memory::dims stride_dims = {strides[0], strides[1]};
    memory::dims padding_dims = {paddings[0], paddings[1]};

    auto propagation = is_test ? mkldnn::prop_kind::forward_scoring
                               : mkldnn::prop_kind::forward_training;

    auto conv_desc = mkldnn::convolution_forward::desc(
        propagation, mkldnn::convolution_direct, src, weights, dst, stride_dims,
        padding_dims, padding_dims, mkldnn::padding_kind::zero);

    mkldnn::primitive_attr conv_attr =
        CreatePostOps(fuse_relu, output_shift_scale);

    auto p_conv_pd = new mkldnn::convolution_forward::primitive_desc(
        conv_desc, conv_attr, engine);

    return std::unique_ptr<mkldnn::convolution_forward::primitive_desc>(
        p_conv_pd);
  }

  std::unique_ptr<mkldnn::convolution_forward::primitive_desc>
  ConvFwdPrimitiveDesc(const memory::desc& src, const memory::desc& weights,
                       const memory::desc& bias, const memory::desc& dst,
                       const std::vector<int>& strides,
                       const std::vector<int>& paddings,
                       const mkldnn::engine& engine, const bool fuse_relu,
                       const bool fuse_residual_conn,
                       mkldnn::prop_kind fwd_prop_kind) const {
    memory::dims stride_dims = strides;
    memory::dims padding_dims = paddings;

    auto conv_desc = mkldnn::convolution_forward::desc(
        fwd_prop_kind, mkldnn::convolution_direct, src, weights, bias, dst,
        stride_dims, padding_dims, padding_dims, mkldnn::padding_kind::zero);

    mkldnn::primitive_attr conv_attr =
        CreatePostOps(fuse_relu, fuse_residual_conn);

    auto p_conv_pd = new mkldnn::convolution_forward::primitive_desc(
        conv_desc, conv_attr, engine);

    return std::unique_ptr<mkldnn::convolution_forward::primitive_desc>(
        p_conv_pd);
  }

  std::unique_ptr<mkldnn::convolution_forward::primitive_desc>
  ConvFwdPrimitiveDesc(const memory::desc& src, const memory::desc& weights,
                       const memory::desc& bias, const memory::desc& dst,
                       const std::vector<int>& strides,
                       const std::vector<int>& paddings,
                       const mkldnn::engine& engine, const bool fuse_relu,
                       const std::vector<float> output_shift_scale,
                       bool is_test) const {
    memory::dims stride_dims = {strides[0], strides[1]};
    memory::dims padding_dims = {paddings[0], paddings[1]};

    auto propagation = is_test ? mkldnn::prop_kind::forward_scoring
                               : mkldnn::prop_kind::forward_training;

    auto conv_desc = mkldnn::convolution_forward::desc(
        propagation, mkldnn::convolution_direct, src, weights, bias, dst,
        stride_dims, padding_dims, padding_dims, mkldnn::padding_kind::zero);

    mkldnn::primitive_attr conv_attr =
        CreatePostOps(fuse_relu, output_shift_scale);

    auto p_conv_pd = new mkldnn::convolution_forward::primitive_desc(
        conv_desc, conv_attr, engine);

    return std::unique_ptr<mkldnn::convolution_forward::primitive_desc>(
        p_conv_pd);
  }
};

template <typename T>
class ConvMKLDNNGradOpKernel : public paddle::framework::OpKernel<T> {
 public:
  void Compute(const paddle::framework::ExecutionContext& ctx) const override {
    PADDLE_ENFORCE(paddle::platform::is_cpu_place(ctx.GetPlace()),
                   "It must use CPUPlace.");

    auto& dev_ctx =
        ctx.template device_context<platform::MKLDNNDeviceContext>();
    const auto& mkldnn_engine = dev_ctx.GetEngine();

    const Tensor* input = ctx.Input<Tensor>("Input");
    const Tensor* filter = ctx.Input<Tensor>("Filter");
    const Tensor* output = ctx.Input<Tensor>("Output");
    const Tensor* output_grad =
        ctx.Input<Tensor>(framework::GradVarName("Output"));
    Tensor* input_grad = ctx.Output<Tensor>(framework::GradVarName("Input"));
    Tensor* filter_grad = ctx.Output<Tensor>(framework::GradVarName("Filter"));

    PADDLE_ENFORCE(input->layout() == DataLayout::kMKLDNN &&
                       input->format() != memory::format::format_undef,
                   "Wrong layout/format set for Input tensor");
    PADDLE_ENFORCE(filter->layout() == DataLayout::kMKLDNN &&
                       filter->format() != memory::format::format_undef,
                   "Wrong layout/format set for Filter tensor");
    PADDLE_ENFORCE(output->layout() == DataLayout::kMKLDNN &&
                       output->format() != memory::format::format_undef,
                   "Wrong layout/format set for Output tensor");
    PADDLE_ENFORCE(output_grad->layout() == DataLayout::kMKLDNN &&
                       output_grad->format() != memory::format::format_undef,
                   "Wrong layout/format set for output_grad tensor");

    PADDLE_ENFORCE(
        !ctx.Attr<bool>("is_test"),
        "is_test attribute should be set to False in training phase.");

    if (!input_grad && !filter_grad) return;

    std::vector<int> strides = ctx.Attr<std::vector<int>>("strides");
    std::vector<int> paddings = ctx.Attr<std::vector<int>>("paddings");
    std::vector<int> dilations = ctx.Attr<std::vector<int>>("dilations");
    int groups = ctx.Attr<int>("groups");

    bool is_conv3d = strides.size() == 3U;
    const T* input_data = input->data<T>();
    const T* filter_data = filter->data<T>();
    const T* output_grad_data = output_grad->data<T>();
    T* input_grad_data = nullptr;
    T* filter_grad_data = nullptr;

    std::vector<int> src_tz = paddle::framework::vectorize2int(input->dims());
    std::vector<int> weights_tz =
        paddle::framework::vectorize2int(filter->dims());
    int g = std::max(groups, 1);
    GetWeightsTz(weights_tz, g, is_conv3d);
    std::vector<int> dst_tz = paddle::framework::vectorize2int(output->dims());

    auto src_format = input->format();
    mkldnn::memory::format weights_format =
        GetWeightsFormat(filter->format(), g, is_conv3d);

    // Get an unique name from "argument" name of "Output" variable
    // as well as attributes of primitive to be created
    // This name will be used as key when saving info into device context
    const std::string key = platform::ConvMKLDNNHandler::GetHash(
        src_tz, weights_tz, strides, paddings, dilations, groups,
        ctx.op().Input("Output"));

    const std::string key_conv_pd = key + "@conv_pd";
    std::vector<primitive> pipeline;

    // Create user memory descriptors
    auto user_src_md = platform::MKLDNNMemDesc(
        {src_tz}, platform::MKLDNNGetDataType<T>(), src_format);
    auto user_weights_md = platform::MKLDNNMemDesc(
        {weights_tz}, platform::MKLDNNGetDataType<T>(), weights_format);
    auto user_diff_dst_md = platform::MKLDNNMemDesc(
        {dst_tz}, platform::MKLDNNGetDataType<T>(), output_grad->format());

    /* create memory descriptor for conv backward without specified format
     * ('any') which lets a primitive (conv backward in this case) choose
     * the memory format preferred for best performance
     */
    std::string data_format = ctx.Attr<std::string>("data_format");
    auto chosen_memory_format =
        platform::data_format_to_memory_format(data_format);

    weights_format = mkldnn::memory::format::any;
    // Check the format for user's special output
    if (chosen_memory_format != mkldnn::memory::format::any) {
      if (is_conv3d) {
        chosen_memory_format =
            platform::MKLDNNFormatForSize(src_tz.size(), chosen_memory_format);
      }
    }

    auto src_md = platform::MKLDNNMemDesc(
        src_tz, platform::MKLDNNGetDataType<T>(), chosen_memory_format);
    auto diff_src_md = platform::MKLDNNMemDesc(
        src_tz, platform::MKLDNNGetDataType<T>(), chosen_memory_format);
    auto weights_md = platform::MKLDNNMemDesc(
        weights_tz, platform::MKLDNNGetDataType<T>(), weights_format);
    auto diff_weights_md = platform::MKLDNNMemDesc(
        weights_tz, platform::MKLDNNGetDataType<T>(), weights_format);
    auto diff_dst_md = platform::MKLDNNMemDesc(
        dst_tz, platform::MKLDNNGetDataType<T>(), chosen_memory_format);

    // Retrieve conv_pd from device context
    auto conv_pd =
        std::static_pointer_cast<mkldnn::convolution_forward::primitive_desc>(
            dev_ctx.GetBlob(key_conv_pd));
    PADDLE_ENFORCE(conv_pd != nullptr,
                   "Fail to find conv_pd in device context");

    // create backward convolution weights primitive descriptor
    auto conv_bwd_weights_desc = mkldnn::convolution_backward_weights::desc(
        mkldnn::convolution_direct, src_md, diff_weights_md, diff_dst_md,
        strides, paddings, paddings, mkldnn::padding_kind::zero);
    auto conv_bwd_weights_pd =
        std::make_shared<mkldnn::convolution_backward_weights::primitive_desc>(
            conv_bwd_weights_desc, mkldnn_engine, *conv_pd);

    // create backward convolution data primitive descriptor
    auto conv_bwd_data_desc = mkldnn::convolution_backward_data::desc(
        mkldnn::convolution_direct, diff_src_md, weights_md, diff_dst_md,
        strides, paddings, paddings, mkldnn::padding_kind::zero);
    auto conv_bwd_data_pd =
        std::make_shared<mkldnn::convolution_backward_data::primitive_desc>(
            conv_bwd_data_desc, mkldnn_engine, *conv_pd);

    platform::ConvMKLDNNHandler handler(conv_pd, conv_bwd_data_pd,
                                        conv_bwd_weights_pd, dev_ctx,
                                        mkldnn_engine, key);

    // create mkldnn memory from input tensors (data/weights)
    auto user_src_memory_p =
        handler.AcquireSrcMemory(user_src_md, to_void_cast<T>(input_data));
    auto user_weights_memory_p = handler.AcquireWeightsMemory(
        user_weights_md, to_void_cast<T>(filter_data));
    auto user_diff_dst_memory_p = handler.AcquireDiffDstMemory(
        user_diff_dst_md, to_void_cast<T>(output_grad_data));

    // create backward conv primitive for weights
    if (filter_grad) {
      auto src_memory_p = handler.AcquireSrcMemoryFromWeightsPrimitive(
          user_src_memory_p, pipeline);

      auto diff_dst_memory_4filter_p =
          handler.AcquireDiffDstMemoryFromWeightsPrimitive(
              user_diff_dst_memory_p, pipeline);

      const size_t size = handler.GetDiffWeightsMemorySize();
      filter_grad_data = filter_grad->mutable_data<T>(
          ctx.GetPlace(), paddle::memory::Allocator::kDefault, size);

      auto diff_weights_memory_p =
          handler.AcquireDiffWeightsMemoryFromWeightsPrimitive(
              reinterpret_cast<void*>(filter_grad_data));

      auto conv_bwd_weights_p = handler.AcquireConvolutionBackwardWeights(
          src_memory_p, diff_dst_memory_4filter_p, diff_weights_memory_p);

      // push primitive to stream and wait until it's executed
      pipeline.push_back(*conv_bwd_weights_p);

      filter_grad->set_layout(DataLayout::kMKLDNN);
      filter_grad->set_format(GetMKLDNNFormat(*diff_weights_memory_p));
    }

    if (input_grad) {
      auto weights_memory_p = handler.AcquireWeightsMemoryFromDataPrimitive(
          user_weights_memory_p, pipeline);

      auto diff_dst_memory_4data_p =
          handler.AcquireDiffDstMemoryFromDataPrimitive(user_diff_dst_memory_p,
                                                        pipeline);

      const size_t size = handler.GetDiffSourceMemorySize();
      input_grad_data = input_grad->mutable_data<T>(
          ctx.GetPlace(), paddle::memory::Allocator::kDefault, size);

      auto diff_src_memory_p = handler.AcquireDiffSrcMemoryFromDataPrimitive(
          reinterpret_cast<void*>(input_grad_data));

      auto conv_bwd_data_p = handler.AcquireConvolutionBackwardData(
          diff_dst_memory_4data_p, weights_memory_p, diff_src_memory_p);

      pipeline.push_back(*conv_bwd_data_p);

      input_grad->set_layout(DataLayout::kMKLDNN);
      input_grad->set_format(GetMKLDNNFormat(*diff_src_memory_p));
    }
    stream(stream::kind::eager).submit(pipeline).wait();
  }  // Compute()
};

}  // namespace operators
}  // namespace paddle

namespace ops = paddle::operators;

REGISTER_OP_KERNEL_WITH_CUSTOM_TYPE(conv2d, MKLDNN,
                                    ::paddle::platform::CPUPlace, FP32,
                                    ops::kConvMKLDNNFP32,
                                    ops::ConvMKLDNNOpKernel<float, float>);

REGISTER_OP_KERNEL_WITH_CUSTOM_TYPE(conv2d, MKLDNN,
                                    ::paddle::platform::CPUPlace, U8,
                                    ops::kConvMKLDNNFP32,
                                    ops::ConvMKLDNNOpKernel<uint8_t, float>);

REGISTER_OP_KERNEL_WITH_CUSTOM_TYPE(conv2d, MKLDNN,
                                    ::paddle::platform::CPUPlace, S8,
                                    ops::kConvMKLDNNFP32,
                                    ops::ConvMKLDNNOpKernel<int8_t, float>);

REGISTER_OP_KERNEL_WITH_CUSTOM_TYPE(conv2d_grad, MKLDNN,
                                    ::paddle::platform::CPUPlace, FP32,
                                    ops::kConvMKLDNNFP32,
                                    ops::ConvMKLDNNGradOpKernel<float>);

REGISTER_OP_KERNEL_WITH_CUSTOM_TYPE(conv3d, MKLDNN,
                                    ::paddle::platform::CPUPlace, FP32,
                                    ops::kConvMKLDNNFP32,
                                    ops::ConvMKLDNNOpKernel<float, float>);

REGISTER_OP_KERNEL_WITH_CUSTOM_TYPE(conv3d_grad, MKLDNN,
                                    ::paddle::platform::CPUPlace, FP32,
                                    ops::kConvMKLDNNFP32,
                                    ops::ConvMKLDNNGradOpKernel<float>);<|MERGE_RESOLUTION|>--- conflicted
+++ resolved
@@ -357,14 +357,8 @@
     std::string key;
     key.reserve(MaxKeyLength);
     platform::ConvMKLDNNHandler::AppendKey(
-<<<<<<< HEAD
-        key, src_tz, weights_tz, strides, paddings, dilations, groups, src_dt,
+        &key, src_tz, weights_tz, strides, paddings, dilations, groups, src_dt,
         input->format(), dst_dt, ctx.op().Output("Output"));
-=======
-        &key, src_tz, weights_tz, strides, paddings, dilations, groups, src_dt,
-        input->format(), ctx.op().Output("Output"));
->>>>>>> a437754b
-
     const std::string key_conv_pd = key + "@conv_pd";
     std::shared_ptr<mkldnn::convolution_forward> conv_p = nullptr;
     std::shared_ptr<mkldnn::memory> src_memory_p = nullptr;
@@ -468,15 +462,11 @@
           mask_reorder);
 
       if (!force_fp32_output) {
-<<<<<<< HEAD
         if (fuse_relu) {
-          platform::SetDstMemory<uint8_t>(ctx, output, handler, dst_memory_p);
+          dst_memory_p = platform::SetDstMemory<uint8_t>(ctx, output, handler);
         } else {
-          platform::SetDstMemory<int8_t>(ctx, output, handler, dst_memory_p);
+          dst_memory_p = platform::SetDstMemory<int8_t>(ctx, output, handler);
         }
-=======
-        dst_memory_p = platform::SetDstMemory<int8_t>(ctx, output, handler);
->>>>>>> a437754b
       } else {
         dst_memory_p = platform::SetDstMemory<float>(ctx, output, handler);
       }
@@ -535,18 +525,13 @@
                                                       mkldnn_engine, key));
       }
       if (!force_fp32_output) {
-<<<<<<< HEAD
         if (fuse_relu) {
-          platform::SetDstMemoryHandler<uint8_t>(ctx, output, handler,
-                                                 dst_memory_p);
+          dst_memory_p =
+              platform::SetDstMemoryHandler<uint8_t>(ctx, output, handler);
         } else {
-          platform::SetDstMemoryHandler<int8_t>(ctx, output, handler,
-                                                dst_memory_p);
+          dst_memory_p =
+              platform::SetDstMemoryHandler<int8_t>(ctx, output, handler);
         }
-=======
-        dst_memory_p =
-            platform::SetDstMemoryHandler<int8_t>(ctx, output, handler);
->>>>>>> a437754b
       } else {
         dst_memory_p =
             platform::SetDstMemoryHandler<float>(ctx, output, handler);
