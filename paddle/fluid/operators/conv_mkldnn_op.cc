--- conflicted
+++ resolved
@@ -12,16 +12,12 @@
    See the License for the specific language governing permissions and
    limitations under the License. */
 
+#include <unordered_map>
 #include "paddle/fluid/framework/data_layout_transform.h"
 #include "paddle/fluid/memory/malloc.h"
 #include "paddle/fluid/operators/conv_op.h"
-<<<<<<< HEAD
-#include "paddle/fluid/platform/mkldnn_helper.h"
 #include "paddle/fluid/framework/data_layout_transform.h"
-#include <unordered_map>
-=======
 #include "paddle/fluid/platform/mkldnn_reuse.h"
->>>>>>> 96dc3d83
 
 namespace paddle {
 namespace operators {
@@ -34,272 +30,6 @@
 using platform::to_void_cast;
 using platform::GetMKLDNNFormat;
 
-<<<<<<< HEAD
-class ConvMKLDNNHandler : public platform::MKLDNNHandler {
- public:
-  ConvMKLDNNHandler(
-      std::shared_ptr<mkldnn::convolution_forward::primitive_desc> conv_pd,
-      const platform::MKLDNNDeviceContext& dev_ctx, mkldnn::engine engine,
-      const std::string& base_key)
-      : platform::MKLDNNHandler(dev_ctx, engine, base_key) {
-    conv_pd_ = conv_pd;
-  }
-
-  ConvMKLDNNHandler(
-      std::shared_ptr<mkldnn::convolution_forward::primitive_desc> conv_pd,
-      std::shared_ptr<mkldnn::convolution_backward_data::primitive_desc>
-          conv_bwd_data_pd,
-      std::shared_ptr<mkldnn::convolution_backward_weights::primitive_desc>
-          conv_bwd_weights_pd,
-      const platform::MKLDNNDeviceContext& dev_ctx, mkldnn::engine engine,
-      const std::string& base_key)
-      : platform::MKLDNNHandler(dev_ctx, engine, base_key),
-        conv_pd_(conv_pd),
-        conv_bwd_weights_pd_(conv_bwd_weights_pd),
-        conv_bwd_data_pd_(conv_bwd_data_pd) {
-    // If we are in Grad operatgor then update a key with BWD suffix to
-    // distinguish from FWD memory primitives
-    key_ += "-BWD";
-  }
-
-  size_t GetDstMemorySize() const {
-    return conv_pd_->dst_primitive_desc().get_size();
-  }
-  
-  mkldnn::memory::format GetDstFormat() const {
-    return static_cast<mkldnn::memory::format>(
-        conv_pd_->dst_primitive_desc().desc().data.format);
-  }
-
-  size_t GetDiffWeightsMemorySize() const {
-    return conv_bwd_weights_pd_->diff_weights_primitive_desc().get_size();
-  }
-
-  size_t GetDiffSourceMemorySize() const {
-    return conv_bwd_data_pd_->diff_src_primitive_desc().get_size();
-  }
-
-  std::shared_ptr<mkldnn::memory> AcquireSrcMemoryFromWeightsPrimitive(
-      const std::shared_ptr<mkldnn::memory> user_memory_p,
-      std::vector<mkldnn::primitive>& pipeline) {  // NOLINT
-    auto src_pd = conv_bwd_weights_pd_->src_primitive_desc();
-    auto user_pd = user_memory_p->get_primitive_desc();
-    return this->AcquireMemory(src_pd, user_pd, user_memory_p,
-                               "@weights-src_mem_p", pipeline);
-  }
-
-  std::shared_ptr<mkldnn::memory> AcquireDiffDstMemoryFromWeightsPrimitive(
-      const std::shared_ptr<mkldnn::memory> user_memory_p,
-      std::vector<mkldnn::primitive>& pipeline) {  // NOLINT
-    auto diff_dst_pd = conv_bwd_weights_pd_->diff_dst_primitive_desc();
-    auto user_pd = user_memory_p->get_primitive_desc();
-    return this->AcquireMemory(diff_dst_pd, user_pd, user_memory_p,
-                               "@weights-diff_dst_mem_p", pipeline);
-  }
-
-  std::shared_ptr<mkldnn::memory> AcquireDiffWeightsMemoryFromWeightsPrimitive(
-      void* ptr) {
-    return this->AcquireMemoryFromPrimitive(
-        conv_bwd_weights_pd_->diff_weights_primitive_desc(), ptr,
-        "@diff_weights_mem_p");
-  }
-
-  std::shared_ptr<mkldnn::memory> AcquireDiffDstMemoryFromDataPrimitive(
-      const std::shared_ptr<mkldnn::memory> user_memory_p,
-      std::vector<mkldnn::primitive>& pipeline) {  // NOLINT
-    auto diff_dst_pd = conv_bwd_data_pd_->diff_dst_primitive_desc();
-    auto user_pd = user_memory_p->get_primitive_desc();
-    return this->AcquireMemory(diff_dst_pd, user_pd, user_memory_p,
-                               "@data-diff_dst_mem_p", pipeline);
-  }
-
-  std::shared_ptr<mkldnn::memory> AcquireWeightsMemoryFromDataPrimitive(
-      const std::shared_ptr<mkldnn::memory> user_weights_memory_p,
-      std::vector<mkldnn::primitive>& pipeline) {  // NOLINT
-    auto weights_pd = conv_bwd_data_pd_->weights_primitive_desc();
-    auto user_pd = user_weights_memory_p->get_primitive_desc();
-    return this->AcquireMemory(weights_pd, user_pd, user_weights_memory_p,
-                               "@data-weights_mem_p", pipeline);
-  }
-
-
-  std::shared_ptr<mkldnn::memory> AcquireResidualDataMemory(
-      const mkldnn::memory::desc& md, void* ptr) {
-    return this->AcquireMemory(md, ptr, "@user_residual_data_mem_p");
-  }
-
-  std::shared_ptr<mkldnn::memory> AcquireDstMemoryFromResidualDataMemory(
-      const std::shared_ptr<mkldnn::memory>& user_residual_memory_p,
-      void* dst_ptr,
-      std::vector<mkldnn::primitive>& pipeline) {  // NOLINT
-    return this->AcquireMemory(user_residual_memory_p,
-                               this->AcquireDstMemoryFromPrimitive(dst_ptr),
-                               "@residual_data_mem_p", pipeline);
-  }
-  
-  std::shared_ptr<mkldnn::memory> AcquireDiffSrcMemoryFromDataPrimitive(
-      void* ptr) {
-    return this->AcquireMemoryFromPrimitive(
-        conv_bwd_data_pd_->diff_src_primitive_desc(), ptr, "@diff_src_mem_p");
-  }
-
-  std::shared_ptr<mkldnn::memory> AcquireDstMemoryFromPrimitive(void* ptr) {
-    return this->AcquireMemoryFromPrimitive(conv_pd_->dst_primitive_desc(), ptr,
-                                            "@dst_mem_p");
-  }
-
-  std::shared_ptr<mkldnn::memory> AcquireSrcMemoryFromPrimitive(
-      const std::shared_ptr<mkldnn::memory> user_memory_p,
-      std::vector<mkldnn::primitive>& pipeline) {  // NOLINT
-    auto src_pd = conv_pd_->src_primitive_desc();
-    auto user_pd = user_memory_p->get_primitive_desc();
-    return this->AcquireMemory(src_pd, user_pd, user_memory_p, "@src_mem_p",
-                               pipeline);
-  }
-
-  std::shared_ptr<mkldnn::memory> AcquireWeightsMemoryFromPrimitive(
-      const std::shared_ptr<mkldnn::memory> user_weights_memory_p,
-      std::vector<mkldnn::primitive>& pipeline,  // NOLINT
-      bool is_persistent = false,
-      bool is_INT8 = false,
-      std::vector<float> scale_data = {1.0f},
-      int mask = 0) { 
-    auto user_weights_pd = user_weights_memory_p->get_primitive_desc();
-    auto weights_pd = conv_pd_->weights_primitive_desc();
-    return this->AcquireMemory(weights_pd, user_weights_pd,
-                               user_weights_memory_p, "@weights_mem_p",
-                               pipeline, is_persistent,
-                               is_INT8, scale_data, mask);
-  }
-
-  std::shared_ptr<mkldnn::memory> AcquireBiasMemoryFromPrimitive(
-      const std::shared_ptr<mkldnn::memory> user_bias_memory_p,
-      std::vector<mkldnn::primitive>& pipeline,
-      bool is_persistent = false,
-      bool is_INT8 = false,
-      std::vector<float> scale_data = {1.0f},
-      int mask = 0) {  // NOLINT
-    auto user_bias_pd = user_bias_memory_p->get_primitive_desc();
-    auto bias_pd = conv_pd_->bias_primitive_desc();
-    return this->AcquireMemory(bias_pd, user_bias_pd, user_bias_memory_p,
-                               "@bias_mem_p", pipeline, is_persistent,
-                               is_INT8, scale_data, mask);
-  }
-
-  std::shared_ptr<mkldnn::convolution_forward> AcquireConvolution(
-      std::shared_ptr<mkldnn::memory> src_memory_p,
-      std::shared_ptr<mkldnn::memory> weights_memory_p,
-      std::shared_ptr<mkldnn::memory> dst_memory_p) {
-    auto prim_key = key_ + "@conv_p";
-    auto conv_p = std::static_pointer_cast<mkldnn::convolution_forward>(
-        dev_ctx_.GetBlob(prim_key));
-    PADDLE_ENFORCE((conv_p != nullptr) || (is_reusing_ == false),
-                   "Fail to find convolution primitive in device context");
-    if (conv_p == nullptr) {
-      conv_p = std::make_shared<mkldnn::convolution_forward>(
-          *conv_pd_, *(src_memory_p), *(weights_memory_p.get()),
-          *(dst_memory_p.get()));
-
-      dev_ctx_.SetBlob(prim_key, conv_p);
-    } else {
-      is_reusing_ = true;
-    }
-    return conv_p;
-  }
-
-  std::shared_ptr<mkldnn::convolution_forward> AcquireConvolution(
-      std::shared_ptr<mkldnn::memory> src_memory_p,
-      std::shared_ptr<mkldnn::memory> weights_memory_p,
-      std::shared_ptr<mkldnn::memory> bias_memory_p,
-      std::shared_ptr<mkldnn::memory> dst_memory_p) {
-    auto prim_key = key_ + "@conv_p";
-    auto conv_p = std::static_pointer_cast<mkldnn::convolution_forward>(
-        dev_ctx_.GetBlob(prim_key));
-    PADDLE_ENFORCE((conv_p != nullptr) || (is_reusing_ == false),
-                   "Fail to find convolution primitive in device context");
-    if (conv_p == nullptr) {
-      conv_p = std::make_shared<mkldnn::convolution_forward>(
-          *conv_pd_, *(src_memory_p), *(weights_memory_p.get()),
-          *(bias_memory_p.get()), *(dst_memory_p.get()));
-
-      dev_ctx_.SetBlob(prim_key, conv_p);
-    } else {
-      is_reusing_ = true;
-    }
-    return conv_p;
-  }
-
-  std::shared_ptr<mkldnn::convolution_backward_weights>
-  AcquireConvolutionBackwardWeights(
-      std::shared_ptr<mkldnn::memory> src_memory_p,
-      std::shared_ptr<mkldnn::memory> diff_dst_memory_p,
-      std::shared_ptr<mkldnn::memory> diff_weights_memory_p) {
-    auto prim_key = key_ + "@conv_bwd_weights_p";
-    auto conv_bwd_weights_p =
-        std::static_pointer_cast<mkldnn::convolution_backward_weights>(
-            dev_ctx_.GetBlob(prim_key));
-    PADDLE_ENFORCE(
-        (conv_bwd_weights_p != nullptr) || (is_reusing_ == false),
-        "Fail to find convolution bwd weights primitive in device context");
-    if (conv_bwd_weights_p == nullptr) {
-      // create backward conv primitive for weights
-      conv_bwd_weights_p =
-          std::make_shared<mkldnn::convolution_backward_weights>(
-              *conv_bwd_weights_pd_, *src_memory_p, *diff_dst_memory_p,
-              *diff_weights_memory_p);
-      dev_ctx_.SetBlob(prim_key, conv_bwd_weights_p);
-    } else {
-      is_reusing_ = true;
-    }
-    return conv_bwd_weights_p;
-  }
-
-  std::shared_ptr<mkldnn::convolution_backward_data>
-  AcquireConvolutionBackwardData(
-      std::shared_ptr<mkldnn::memory> diff_dst_memory_p,
-      std::shared_ptr<mkldnn::memory> weights_memory_p,
-      std::shared_ptr<mkldnn::memory> diff_src_memory_p) {
-    auto prim_key = key_ + "@conv_bwd_data_p";
-    auto conv_bwd_data_p =
-        std::static_pointer_cast<mkldnn::convolution_backward_data>(
-            dev_ctx_.GetBlob(prim_key));
-    PADDLE_ENFORCE(
-        (conv_bwd_data_p != nullptr) || (is_reusing_ == false),
-        "Fail to find convolution bwd data primitive in device context");
-    if (conv_bwd_data_p == nullptr) {
-      conv_bwd_data_p = std::make_shared<mkldnn::convolution_backward_data>(
-          *conv_bwd_data_pd_, *diff_dst_memory_p, *weights_memory_p,
-          *diff_src_memory_p);
-      dev_ctx_.SetBlob(prim_key, conv_bwd_data_p);
-    } else {
-      is_reusing_ = true;
-    }
-    return conv_bwd_data_p;
-  }
-
-  // Generate keys for storing/retriving primitives for this operator
-  // TODO(jczaja): Make hashing function more optimial
-  static std::string GetHash(memory::dims& input_dims,     // NOLINT
-                             memory::dims& weights_dims,   // NOLINT
-                             std::vector<int>& strides,    // NOLINT
-                             std::vector<int>& paddings,   // NOLINT
-                             std::vector<int>& dilations,  // NOLINT
-                             int groups, const std::string& suffix) {
-    return dims2str(input_dims) + dims2str(weights_dims) + dims2str(strides) +
-           dims2str(paddings) + dims2str(dilations) + std::to_string(groups) +
-           suffix;
-  }
-
- private:
-  std::shared_ptr<mkldnn::convolution_forward::primitive_desc> conv_pd_;
-  std::shared_ptr<mkldnn::convolution_backward_weights::primitive_desc>
-      conv_bwd_weights_pd_;
-  std::shared_ptr<mkldnn::convolution_backward_data::primitive_desc>
-      conv_bwd_data_pd_;
-};
-
-=======
->>>>>>> 96dc3d83
 template <typename T>
 class ConvMKLDNNOpKernel : public paddle::framework::OpKernel<T> {
  public:
@@ -387,25 +117,6 @@
     if (fuse_residual_conn && is_INT8 && fuse_relu) {
       need_s8_to_u8 = true;
     }
-<<<<<<< HEAD
-=======
-    // Save conv_pd/src_memory/weights_memory for backward pass
-    if (!is_test) dev_ctx.SetBlob(key_conv_pd, conv_pd);
-
-    platform::ConvMKLDNNHandler handler(conv_pd, dev_ctx, mkldnn_engine, key);
-
-    // create mkldnn memory from input tensors (data/weights)
-    auto user_src_memory_p =
-        handler.AcquireSrcMemory(user_src_md, to_void_cast<T>(input_data));
-    auto user_weights_memory_p = handler.AcquireWeightsMemory(
-        user_weights_md, to_void_cast<T>(filter_data));
-
-    // create reorder primitive if the input format is not the preferred one
-    auto src_memory_p =
-        handler.AcquireSrcMemoryFromPrimitive(user_src_memory_p, pipeline);
-    auto weights_memory_p = handler.AcquireWeightsMemoryFromPrimitive(
-        user_weights_memory_p, pipeline, is_test);
->>>>>>> 96dc3d83
 
     std::shared_ptr<mkldnn::convolution_forward> conv_p;
     std::shared_ptr<mkldnn::memory> src_memory_p;
@@ -432,9 +143,9 @@
     
     std::shared_ptr<mkldnn::convolution_forward::primitive_desc> conv_pd;
     conv_pd = std::static_pointer_cast<mkldnn::convolution_forward::primitive_desc>(dev_ctx.GetBlob(key_conv_pd));
-    std::shared_ptr<ConvMKLDNNHandler> handler;
+    std::shared_ptr<platform::ConvMKLDNNHandler> handler;
     if(conv_pd){
-      handler.reset(new ConvMKLDNNHandler(conv_pd, dev_ctx, mkldnn_engine, key));
+      handler.reset(new platform::ConvMKLDNNHandler(conv_pd, dev_ctx, mkldnn_engine, key));
     }
     if (!is_INT8 && dst_memory_p){
       if (fuse_residual_conn) {
@@ -532,7 +243,7 @@
         // Save conv_pd/src_memory/weights_memory for backward pass
         dev_ctx.SetBlob(key_conv_pd, conv_pd);
 
-        handler.reset(new ConvMKLDNNHandler(conv_pd, dev_ctx, mkldnn_engine, key));
+        handler.reset(new platform::ConvMKLDNNHandler(conv_pd, dev_ctx, mkldnn_engine, key));
 
         // create mkldnn memory from input tensors (data/weights)
         user_src_memory_p =
@@ -743,7 +454,7 @@
         // Save conv_pd/src_memory/weights_memory for backward pass
         dev_ctx.SetBlob(key_conv_pd, conv_pd);
 
-        handler.reset(new ConvMKLDNNHandler(conv_pd, dev_ctx, mkldnn_engine, key));
+        handler.reset(new platform::ConvMKLDNNHandler(conv_pd, dev_ctx, mkldnn_engine, key));
 
         // create mkldnn memory from input tensors (data/weights)
         user_src_memory_p =
