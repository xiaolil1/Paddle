/* Copyright (c) 2018 PaddlePaddle Authors. All Rights Reserved.

   Licensed under the Apache License, Version 2.0 (the "License");
   you may not use this file except in compliance with the License.
   You may obtain a copy of the License at

   http://www.apache.org/licenses/LICENSE-2.0

   Unless required by applicable law or agreed to in writing, software
   distributed under the License is distributed on an "AS IS" BASIS,
   WITHOUT WARRANTIES OR CONDITIONS OF ANY KIND, either express or implied.
   See the License for the specific language governing permissions and
   limitations under the License. */

#include <unordered_map>
#include "paddle/fluid/framework/data_layout_transform.h"
#include "paddle/fluid/memory/malloc.h"
#include "paddle/fluid/operators/conv_op.h"
#include "paddle/fluid/framework/data_layout_transform.h"
#include "paddle/fluid/platform/mkldnn_reuse.h"

namespace paddle {
namespace operators {

using framework::DataLayout;
using mkldnn::memory;
using mkldnn::primitive;
using mkldnn::reorder;
using mkldnn::stream;
using platform::to_void_cast;
using platform::GetMKLDNNFormat;

template <typename T>
class ConvMKLDNNOpKernel : public paddle::framework::OpKernel<T> {
 public:
  void Compute(const paddle::framework::ExecutionContext& ctx) const override {

    PADDLE_ENFORCE(paddle::platform::is_cpu_place(ctx.GetPlace()),
                  "It must use CPUPlace.");
    const bool is_test = ctx.Attr<bool>("is_test");

    auto& dev_ctx =
        ctx.template device_context<paddle::platform::MKLDNNDeviceContext>();
    const auto& mkldnn_engine = dev_ctx.GetEngine();

    auto* input = ctx.Input<Tensor>("Input");
    auto* filter = ctx.Input<Tensor>("Filter");
    auto* bias = ctx.HasInput("Bias") ? ctx.Input<Tensor>("Bias") : nullptr;
    auto* output = ctx.Output<Tensor>("Output");

    PADDLE_ENFORCE(input->layout() == DataLayout::kMKLDNN &&
                       input->format() != memory::format::format_undef,
                   "Wrong layout/format set for Input tensor");
    PADDLE_ENFORCE(filter->layout() == DataLayout::kMKLDNN &&
                       filter->format() != memory::format::format_undef,
                   "Wrong layout/format set for Filter tensor");
    PADDLE_ENFORCE(input->dims().size() == 4,
                   "Input must be with 4 dimensions, i.e. NCHW");
    PADDLE_ENFORCE(filter->dims().size() == 4,
                   "Filter must be with 4 dimensions, i.e. OIHW");
    if (bias) {
      PADDLE_ENFORCE(bias->layout() == DataLayout::kMKLDNN &&
                         bias->format() != memory::format::format_undef,
                     "Wrong layout/format set for Bias tensor");
      PADDLE_ENFORCE(bias->dims().size() == 1,
                     "Bias must only have 1 dimension, i.e. X");
    }

    std::vector<int> strides = ctx.Attr<std::vector<int>>("strides");
    std::vector<int> paddings = ctx.Attr<std::vector<int>>("paddings");
    std::vector<int> dilations = ctx.Attr<std::vector<int>>("dilations");
    bool fuse_relu = ctx.Attr<bool>("fuse_relu");
    bool fuse_residual_conn = ctx.Attr<bool>("fuse_residual_connection");
    bool force_fp32_output = ctx.Attr<bool>("force_fp32_output");
    int groups = ctx.Attr<int>("groups");

    if (fuse_residual_conn) {
      PADDLE_ENFORCE(force_fp32_output != true,
                     "residual fusion does not support force output with fp32");
    }

    // TODO(tpatejko): add support for dilation
    PADDLE_ENFORCE(
        dilations.size() == 2 && dilations[0] == 1 && dilations[1] == 1,
        "dilation in convolution is not implemented yet");

    const T* input_data = input->data<T>();
    const float* filter_data = filter->data<float>();

    std::vector<int> src_tz = paddle::framework::vectorize2int(input->dims());
    std::vector<int> weights_tz =
        paddle::framework::vectorize2int(filter->dims());
    int g = std::max(groups, 1);
    if (g > 1) {
      int o = weights_tz[0];
      int i = weights_tz[1];
      int h = weights_tz[2];
      int w = weights_tz[3];
      weights_tz.resize(5);
      weights_tz[0] = g;
      weights_tz[1] = o / g;
      weights_tz[2] = i;
      weights_tz[3] = h;
      weights_tz[4] = w;
    }
    std::vector<int> dst_tz = paddle::framework::vectorize2int(output->dims());

    // Get unique name for storing MKLDNN primitives
    const int MaxKeyLength = 256;
    std::string key;
    key.reserve(MaxKeyLength);
    AppendKey(key, src_tz, weights_tz, strides, paddings, dilations, groups,
                     ctx.op().Output("Output"));
    //const std::string key = platform::ConvMKLDNNHandler::GetHash(
    //    src_tz, weights_tz, strides, paddings, dilations, groups,
    //    ctx.op().Output("Output"));
    const std::string key_conv_pd = key + "@conv_pd";

    bool is_INT8 = false;
    mkldnn::memory::data_type src_dt = paddle::framework::ToMKLDNNDataType(input->type());
    if(src_dt == mkldnn::memory::data_type::u8 || src_dt == mkldnn::memory::data_type::s8){
      is_INT8 = true;
    }
    
    bool need_s8_to_u8 = false;
    if (fuse_residual_conn && is_INT8 && fuse_relu) {
      need_s8_to_u8 = true;
    }

    std::shared_ptr<mkldnn::convolution_forward> conv_p;
    std::shared_ptr<mkldnn::memory> src_memory_p;
    std::shared_ptr<mkldnn::memory> user_src_memory_p;
    std::shared_ptr<mkldnn::memory> dst_memory_p;
    std::vector<primitive> pipeline;
    std::shared_ptr<mkldnn::convolution_forward::primitive_desc> conv_pd;
    std::shared_ptr<platform::ConvMKLDNNHandler> handler; 
    
    auto prim_key = key + "@conv_p";
    auto dst_key = key + "@dst_mem_p";
    auto src_key = key + "@src_mem_p";
    auto user_src_key = key + "@user_src_mem_p";
    auto src_reorder_key = key + "@src_mem_p" + "reorder_p";
    conv_p = std::static_pointer_cast<mkldnn::convolution_forward>(dev_ctx.GetBlob(prim_key));
    if(conv_p == nullptr){
      if(is_INT8){
        CreateINT8Primitive(ctx, is_test, dev_ctx, mkldnn_engine, input, //filter,
        bias, output,
        strides, paddings,
        dilations, fuse_relu,
        fuse_residual_conn, input_data,
        filter_data, src_tz,
        weights_tz, g,
        dst_tz, key,
        dst_memory_p,
        pipeline,
        key_conv_pd,
        src_memory_p,
        user_src_memory_p,
        conv_p,
        conv_pd,
        handler,
        force_fp32_output);
      }else{
        CreateFP32Primitive(ctx, is_test, dev_ctx, mkldnn_engine, input, //filter,
        bias, output,
        strides, paddings,
        dilations, fuse_relu,
        fuse_residual_conn, input_data,
        filter_data, src_tz,
        weights_tz, g,
        dst_tz, key,
        dst_memory_p,
        pipeline,
        key_conv_pd,
        src_memory_p,
        user_src_memory_p,
        conv_p,
        conv_pd,
        handler);
      }
    } else {
      auto src_memory_reorder_p = std::static_pointer_cast<mkldnn::memory>(dev_ctx.GetBlob(src_reorder_key));
      src_memory_p = std::static_pointer_cast<mkldnn::memory>(dev_ctx.GetBlob(src_key));
      if(src_memory_reorder_p){
        user_src_memory_p = std::static_pointer_cast<mkldnn::memory>(dev_ctx.GetBlob(user_src_key));
        user_src_memory_p->set_data_handle(to_void_cast<T>(input_data));
      } else if(src_memory_p){
        src_memory_p->set_data_handle(to_void_cast<T>(input_data));
      }
      
      dst_memory_p = std::static_pointer_cast<mkldnn::memory>(dev_ctx.GetBlob(dst_key));
      conv_pd = std::static_pointer_cast<mkldnn::convolution_forward::primitive_desc>(dev_ctx.GetBlob(key_conv_pd));
      if(conv_pd){
        handler.reset(new platform::ConvMKLDNNHandler(conv_pd, dev_ctx, mkldnn_engine, key));
      }
      if (!is_INT8){
        if (fuse_residual_conn) {
          auto residual_param = ctx.Input<Tensor>("ResidualData");
          auto residual_param_data = residual_param->data<T>();
          if (residual_param->format() != handler->GetDstFormat()) {
            auto output_data =
                output->mutable_data<T>(ctx.GetPlace(), ::paddle::memory::Allocator::kDefault, handler->GetDstMemorySize());
            auto residual_data_tz =
                paddle::framework::vectorize2int(residual_param->dims());
            auto residual_data_type =
                paddle::framework::ToMKLDNNDataType(residual_param->type());
      
            auto user_residual_md = platform::MKLDNNMemDesc(
                residual_data_tz, residual_data_type, residual_param->format());
            auto user_residual_memory_p = handler->AcquireResidualDataMemory(
                user_residual_md, to_void_cast<T>(residual_param_data));
            dst_memory_p = handler->AcquireDstMemoryFromResidualDataMemory(
                user_residual_memory_p, to_void_cast<T>(output_data), pipeline);
          } else {
            output->ShareDataWith(*residual_param);
            auto output_data = output->mutable_data<T>(ctx.GetPlace());
            dst_memory_p->set_data_handle(to_void_cast<T>(output_data));
          }
        } else {
          auto output_data =
              output->mutable_data<T>(ctx.GetPlace(), ::paddle::memory::Allocator::kDefault, handler->GetDstMemorySize());
          dst_memory_p->set_data_handle(to_void_cast<T>(output_data)); 
        }
      } else if(is_INT8){
        if(fuse_residual_conn) {
          auto residual_param = ctx.Input<Tensor>("ResidualData");
          auto residual_dt = paddle::framework::ToMKLDNNDataType(residual_param->type());
          output->ShareDataWith(*residual_param);
          if(residual_dt == mkldnn::memory::data_type::u8){
            uint8_t* output_data = output->mutable_data<uint8_t>(ctx.GetPlace());
            dst_memory_p->set_data_handle(to_void_cast<uint8_t>(output_data));
          } else{
            int8_t* output_data = output->mutable_data<int8_t>(ctx.GetPlace());
            dst_memory_p->set_data_handle(to_void_cast<int8_t>(output_data));
          }
        } else if(!force_fp32_output){
          if(fuse_relu){
            uint8_t* output_data = output->mutable_data<uint8_t>(ctx.GetPlace(), ::paddle::memory::Allocator::kDefault, handler->GetDstMemorySize());
            dst_memory_p->set_data_handle(to_void_cast<uint8_t>(output_data));
          } else{
            int8_t* output_data = output->mutable_data<int8_t>(ctx.GetPlace(), ::paddle::memory::Allocator::kDefault, handler->GetDstMemorySize());
            dst_memory_p->set_data_handle(to_void_cast<int8_t>(output_data));
          }
        } else {
            float* output_data = output->mutable_data<float>(ctx.GetPlace(), ::paddle::memory::Allocator::kDefault, handler->GetDstMemorySize());
            dst_memory_p->set_data_handle(to_void_cast<float>(output_data));
        }
      }

      if(src_memory_reorder_p){
        pipeline.push_back(*src_memory_reorder_p);
      }
      pipeline.push_back(*conv_p);
    }

    // push primitive to stream and wait until it's executed
    //pipeline.push_back(*conv_p);
    stream(stream::kind::eager).submit(pipeline).wait();

    if (need_s8_to_u8) {
      output->mutable_data<uint8_t>(ctx.GetPlace());
    }

    output->set_layout(DataLayout::kMKLDNN);
    output->set_format(GetMKLDNNFormat(*dst_memory_p));
  };

  private:
    void CreateFP32Primitive(
    paddle::framework::ExecutionContext ctx, bool is_test,
    const paddle::platform::MKLDNNDeviceContext& dev_ctx,
    const mkldnn::engine&  mkldnn_engine,
    const paddle::framework::Tensor* input,// const paddle::framework::Tensor* filter,
    const paddle::framework::Tensor* bias, paddle::framework::Tensor* output,
    std::vector<int> strides, std::vector<int> paddings,
    std::vector<int> dilations, bool fuse_relu,
    bool fuse_residual_conn, const T* input_data,
    const float* filter_data, std::vector<int> src_tz,
    std::vector<int> weights_tz, int g,
    std::vector<int> dst_tz, const std::string key,
    std::shared_ptr<mkldnn::memory> &dst_memory_p,
    std::vector<primitive>& pipeline,
    const std::string &key_conv_pd,
    std::shared_ptr<mkldnn::memory> src_memory_p,
    std::shared_ptr<mkldnn::memory> user_src_memory_p,
    std::shared_ptr<mkldnn::convolution_forward> conv_p,
    std::shared_ptr<mkldnn::convolution_forward::primitive_desc> conv_pd,
    std::shared_ptr<platform::ConvMKLDNNHandler> handler) const{

      //const T* input_data = input->data<T>();

      auto user_src_md = platform::MKLDNNMemDesc(
          {src_tz}, platform::MKLDNNGetDataType<T>(), input->format());
      auto user_weights_md = platform::MKLDNNMemDesc(
          {weights_tz}, platform::MKLDNNGetDataType<T>(),
          (g == 1) ? mkldnn::memory::format::oihw : mkldnn::memory::format::goihw);

      /* create memory descriptor for convolution without specified format
       * ('any') which lets a primitive (convolution in this case) choose
       * the memory format preferred for best performance
       */
      std::string data_format = ctx.Attr<std::string>("data_format");
      auto chosen_memory_format =
          platform::data_format_to_memory_format(data_format);

      auto src_md = platform::MKLDNNMemDesc(
          src_tz, platform::MKLDNNGetDataType<T>(), chosen_memory_format);
      auto weights_md = platform::MKLDNNMemDesc(
          weights_tz, platform::MKLDNNGetDataType<T>(), chosen_memory_format);
      std::vector<int> bias_tz;  // TODO(mgallus): avoid empty vector creation.
                               // Currently used whenever bias is != nullptr.

      auto dst_md = platform::MKLDNNMemDesc(
          dst_tz, platform::MKLDNNGetDataType<T>(), chosen_memory_format);

      // create a conv primitive descriptor and save it for usage in backward
      if (bias) {
        bias_tz = paddle::framework::vectorize2int(bias->dims());
        auto bias_md = platform::MKLDNNMemDesc(
            bias_tz, platform::MKLDNNGetDataType<T>(), memory::format::x);
        conv_pd = ConvFwdPrimitiveDesc(src_md, weights_md, bias_md, dst_md,
                                       strides, paddings, mkldnn_engine,
                                       fuse_relu, fuse_residual_conn, is_test);
      } else {
        conv_pd =
            ConvFwdPrimitiveDesc(src_md, weights_md, dst_md, strides, paddings,
                                 mkldnn_engine, fuse_relu, fuse_residual_conn, is_test);
      }
      // Save conv_pd/src_memory/weights_memory for backward pass
      dev_ctx.SetBlob(key_conv_pd, conv_pd);

      handler.reset(new platform::ConvMKLDNNHandler(conv_pd, dev_ctx, mkldnn_engine, key));

      // create mkldnn memory from input tensors (data/weights)
      user_src_memory_p =
          handler->AcquireSrcMemory(user_src_md, to_void_cast<T>(input_data));
      auto user_weights_memory_p = handler->AcquireWeightsMemory(
          user_weights_md, to_void_cast<float>(filter_data));

      // create reorder primitive if the input format is not the preferred one
      src_memory_p =
          handler->AcquireSrcMemoryFromPrimitive(user_src_memory_p, pipeline);
      auto weights_memory_p = handler->AcquireWeightsMemoryFromPrimitive(
          user_weights_memory_p, pipeline, is_test);

      if (fuse_residual_conn) {
        auto residual_param = ctx.Input<Tensor>("ResidualData");
        auto residual_param_data = residual_param->data<T>();

        PADDLE_ENFORCE(
            residual_param_data != nullptr,
            "Provide data if you want MKLDNN conv+elementwise_add fusion");
        PADDLE_ENFORCE_EQ(output->dims(), residual_param->dims(),
                          "Output and elementwise parameter need to have the "
                          "same dimension sizes");

        if (residual_param->format() != handler->GetDstFormat()) {
          auto output_data =
              output->mutable_data<T>(ctx.GetPlace(), ::paddle::memory::Allocator::kDefault, handler->GetDstMemorySize());
          auto residual_data_tz =
              paddle::framework::vectorize2int(residual_param->dims());
          auto residual_data_type =
              paddle::framework::ToMKLDNNDataType(residual_param->type());

          auto user_residual_md = platform::MKLDNNMemDesc(
              residual_data_tz, residual_data_type, residual_param->format());
          auto user_residual_memory_p = handler->AcquireResidualDataMemory(
              user_residual_md, to_void_cast<T>(residual_param_data));
          dst_memory_p = handler->AcquireDstMemoryFromResidualDataMemory(
              user_residual_memory_p, to_void_cast<T>(output_data), pipeline);
        } else {
          output->ShareDataWith(*residual_param);
          auto output_data = output->mutable_data<T>(ctx.GetPlace());
          dst_memory_p =
              handler->AcquireDstMemoryFromPrimitive(to_void_cast<T>(output_data));
        }
      } else {
        auto output_data =
            output->mutable_data<T>(ctx.GetPlace(), ::paddle::memory::Allocator::kDefault, handler->GetDstMemorySize());
        dst_memory_p =
            handler->AcquireDstMemoryFromPrimitive(to_void_cast<T>(output_data));
      }

      // create convolution op primitive
      if (bias) {
        const T* bias_data = bias->data<T>();
        auto user_bias_md = platform::MKLDNNMemDesc(
            {bias_tz}, platform::MKLDNNGetDataType<T>(), memory::format::x);
        auto user_bias_memory_p =
            handler->AcquireBiasMemory(user_bias_md, to_void_cast<T>(bias_data));

        auto bias_memory_p =
            handler->AcquireBiasMemoryFromPrimitive(user_bias_memory_p, pipeline, is_test);
        conv_p = handler->AcquireConvolution(src_memory_p, weights_memory_p,
                                            bias_memory_p, dst_memory_p);
      } else {
        conv_p = handler->AcquireConvolution(src_memory_p, weights_memory_p,
                                            dst_memory_p);
      }
      // push primitive to stream and wait until it's executed
      pipeline.push_back(*conv_p);
    };

    void CreateINT8Primitive(
    const paddle::framework::ExecutionContext& ctx, bool is_test,
    const paddle::platform::MKLDNNDeviceContext & dev_ctx,
    const mkldnn::engine & mkldnn_engine,
    const paddle::framework::Tensor* input, //const paddle::framework::Tensor* filter,
    const paddle::framework::Tensor* bias, paddle::framework::Tensor* output,
    std::vector<int> strides, std::vector<int> paddings,
    std::vector<int> dilations, bool fuse_relu,
    bool fuse_residual_conn, const T* input_data,
    const float* filter_data, std::vector<int> src_tz,
    std::vector<int> weights_tz, int g,
    std::vector<int> dst_tz, const std::string key,
    std::shared_ptr<mkldnn::memory>& dst_memory_p,
    std::vector<primitive>& pipeline,
    const std::string &key_conv_pd,
    std::shared_ptr<mkldnn::memory> src_memory_p,
    std::shared_ptr<mkldnn::memory> user_src_memory_p,
    std::shared_ptr<mkldnn::convolution_forward> conv_p,
    std::shared_ptr<mkldnn::convolution_forward::primitive_desc> conv_pd,
    std::shared_ptr<platform::ConvMKLDNNHandler> handler,
    bool force_fp32_output) const {
      //const T* input_data = input->data<T>();
      bool is_INT8 = true;
      auto scale_in_data = ctx.Attr<float>("Scale_in");
      auto scale_in_eltwise_data = ctx.Attr<float>("Scale_in_eltwise");
      auto scale_weights_data = ctx.Attr<std::vector<float>>("Scale_weights");
      auto scale_out_data = force_fp32_output? 1.0f : ctx.Attr<float>("Scale_out");

      bool is_multi_channel = scale_weights_data.size() > 1 ? true : false;

      auto scale_in_key = key + "@scale_in";
      auto scale_weights_key = key + "@scale_weights";
      auto scale_out_key = key + "@scale_out";
      auto output_shift_scale_key = key + "@output_shift_scale";
      auto sum_scale_key = key + "@sum_scale";
      auto scale_in_eltwise_key = key + "@scale_in_eltwise";
      //std::vector<float> scale_in_data;
      //std::vector<float> scale_out_data = {1.0f};
      //std::vector<float> scale_weights_data;
      //std::vector<float> scale_in_eltwise_data;
      std::vector<float> output_shift_scale;
      float sum_scale = 1.0f;

      int count = is_multi_channel? (g>1? weights_tz[1]*weights_tz[0] : weights_tz[0]) : 1; 
      //scale_in_data = {scale_in};
      //scale_weights_data.resize(count);
      //#pragma omp parallel for if (count > 1)
      //for(int i=0; i<count; i++){
        //scale_weights_data[i] =*(scale_weights->data<float>() + i);
      //}
      //if(!force_fp32_output)
        //scale_out_data = {*(scale_out->data<float>())};
      output_shift_scale.resize(count);
      #pragma omp parallel for if (count > 1)
      for(int i=0; i<count; i++){
        if(scale_weights_data[i] == 0.0)
          output_shift_scale[i] = scale_out_data;
        else 
          output_shift_scale[i] = scale_out_data / (scale_in_data * scale_weights_data[i]);
      }
      if(fuse_residual_conn){
        //scale_in_eltwise_data = {*(scale_in_eltwise->data<float>())};
        sum_scale = scale_out_data / scale_in_eltwise_data;
      }

      auto user_src_md = platform::MKLDNNMemDesc(
              {src_tz}, paddle::framework::ToMKLDNNDataType(input->type()), input->format());
      auto user_weights_md = platform::MKLDNNMemDesc(
              {weights_tz}, platform::MKLDNNGetDataType<float>(),
              (g == 1) ? mkldnn::memory::format::oihw : mkldnn::memory::format::goihw);
  
      /* create memory descriptor for convolution without specified format
       * ('any') which lets a primitive (convolution in this case) choose
       * the memory format preferred for best performance
      */
      std::string data_format = ctx.Attr<std::string>("data_format");
      auto chosen_memory_format = 
          platform::data_format_to_memory_format(data_format);
  
      auto bias_tz = paddle::framework::vectorize2int(bias->dims());

<<<<<<< HEAD
        // push primitive to stream and wait until it's executed
        pipeline.push_back(*conv_p);
        stream(stream::kind::eager).submit(pipeline).wait();
=======
      auto src_md = platform::MKLDNNMemDesc(
          src_tz, memory::data_type::u8, chosen_memory_format);
      auto weights_md = platform::MKLDNNMemDesc(
          weights_tz, memory::data_type::s8, chosen_memory_format);

      auto dst_dt = fuse_relu?
          paddle::framework::ToMKLDNNDataType(std::type_index(typeid(unsigned char)))
          : paddle::framework::ToMKLDNNDataType(std::type_index(typeid(signed char)));
>>>>>>> 9a5b560f

      if(force_fp32_output){
        dst_dt = paddle::framework::ToMKLDNNDataType(std::type_index(typeid(float)));
      }

      if(fuse_residual_conn){
        auto residual = ctx.Input<Tensor>("ResidualData");
        auto residual_dt = paddle::framework::ToMKLDNNDataType(residual->type());
        if(dst_dt != residual_dt)
          dst_dt = residual_dt;
      }
      auto dst_md = platform::MKLDNNMemDesc(dst_tz, dst_dt, chosen_memory_format);

      // create a conv primitive descriptor and save it for usage in backward
      if (bias) {
        auto bias_md = platform::MKLDNNMemDesc(
            bias_tz, memory::data_type::s32, memory::format::x);
        conv_pd = ConvFwdPrimitiveDesc(src_md, weights_md, bias_md, dst_md,
                                       strides, paddings, mkldnn_engine,
                                       fuse_relu, fuse_residual_conn,
                                       output_shift_scale, sum_scale, is_test);
      } else {
        conv_pd =
            ConvFwdPrimitiveDesc(src_md, weights_md, dst_md, strides, paddings,
                                 mkldnn_engine, fuse_relu, fuse_residual_conn,
                                 output_shift_scale, sum_scale, is_test);
      }
      // Save conv_pd/src_memory/weights_memory for backward pass
      dev_ctx.SetBlob(key_conv_pd, conv_pd);

      handler.reset(new platform::ConvMKLDNNHandler(conv_pd, dev_ctx, mkldnn_engine, key));

      // create mkldnn memory from input tensors (data/weights)
      user_src_memory_p =
          handler->AcquireSrcMemory(user_src_md, to_void_cast<T>(input_data));
      auto user_weights_memory_p = handler->AcquireWeightsMemory(
          user_weights_md, to_void_cast<float>(filter_data));

      // create reorder primitive if the input format is not the preferred one
      src_memory_p =
          handler->AcquireSrcMemoryFromPrimitive(user_src_memory_p, pipeline);
          
      std::shared_ptr<mkldnn::memory> weights_memory_p;
      int mask_reorder = is_multi_channel? ((g!= 1) ? (1<<1)+(1<<0) : 1<<0) : 0;
         weights_memory_p = handler->AcquireWeightsMemoryFromPrimitive(
         user_weights_memory_p, pipeline, is_test, is_INT8, scale_weights_data, mask_reorder);

      if(fuse_residual_conn) {
        auto residual_param = ctx.Input<Tensor>("ResidualData");
        PADDLE_ENFORCE_EQ(output->dims(), residual_param->dims(),
              "Output and elementwise parameter need to have the "
              "same dimension sizes");
        auto residual_dt = paddle::framework::ToMKLDNNDataType(residual_param->type());
        PADDLE_ENFORCE_EQ(residual_param->format(), handler->GetDstFormat(),
              "Conv input dimension and filter dimension should be the same.");
        output->ShareDataWith(*residual_param);
        if(residual_dt == mkldnn::memory::data_type::u8){
          uint8_t* output_data = output->mutable_data<uint8_t>(ctx.GetPlace());
          dst_memory_p =
              handler->AcquireDstMemoryFromPrimitive(to_void_cast<uint8_t>(output_data));
        } else{
          int8_t* output_data = output->mutable_data<int8_t>(ctx.GetPlace());
          dst_memory_p =
              handler->AcquireDstMemoryFromPrimitive(to_void_cast<int8_t>(output_data));
        }
      } else if(!force_fp32_output){
        if(fuse_relu){
          uint8_t* output_data = output->mutable_data<uint8_t>(ctx.GetPlace(), ::paddle::memory::Allocator::kDefault, handler->GetDstMemorySize());
          dst_memory_p =
              handler->AcquireDstMemoryFromPrimitive(to_void_cast<uint8_t>(output_data));
        } else{
          int8_t* output_data = output->mutable_data<int8_t>(ctx.GetPlace(), ::paddle::memory::Allocator::kDefault, handler->GetDstMemorySize());
          dst_memory_p =
              handler->AcquireDstMemoryFromPrimitive(to_void_cast<int8_t>(output_data));
        }
      } else {
          float* output_data = output->mutable_data<float>(ctx.GetPlace(), ::paddle::memory::Allocator::kDefault, handler->GetDstMemorySize());
          dst_memory_p =
              handler->AcquireDstMemoryFromPrimitive(to_void_cast<float>(output_data));
      }

      // create convolution op primitive
      std::vector<float> scale_bias_data;
      auto scale_bias_key = key + "@scale_bias";
      if (bias) {
        const float* bias_data = bias->data<float>();
        auto user_bias_md = platform::MKLDNNMemDesc(
            {bias_tz}, platform::MKLDNNGetDataType<float>(), memory::format::x);
        auto user_bias_memory_p =
            handler->AcquireBiasMemory(user_bias_md, to_void_cast<float>(bias_data));
        std::shared_ptr<mkldnn::memory>  bias_memory_p;
        int mask_reorder = is_multi_channel? 1<<0 : 1;
        int count = is_multi_channel? (g>1? weights_tz[1]*weights_tz[0] : weights_tz[0]) : 1;
        scale_bias_data.resize(count);
        #pragma omp parallel for if (count > 1)
        for(int i=0; i<count; i++){
          scale_bias_data[i] = scale_in_data * scale_weights_data[i];
        }
        bias_memory_p =
            handler->AcquireBiasMemoryFromPrimitive(user_bias_memory_p, pipeline, is_test, is_INT8, scale_bias_data, mask_reorder);
        conv_p = handler->AcquireConvolution(src_memory_p, weights_memory_p,
                                            bias_memory_p, dst_memory_p);
      } else {
        conv_p = handler->AcquireConvolution(src_memory_p, weights_memory_p,
                                            dst_memory_p);
      }


        // push primitive to stream and wait until it's executed
      pipeline.push_back(*conv_p);
    };

    void AppendKey(std::string& key, mkldnn::memory::dims& input_dims,    // NOLINT
                   mkldnn::memory::dims& weights_dims,  // NOLINT
                   std::vector<int>& strides,           // NOLINT
                   std::vector<int>& paddings,          // NOLINT
                   std::vector<int>& dilations,         // NOLINT
                   int groups, const std::string& suffix) const{
      AppendKeyDims(key, input_dims);
      AppendKeyDims(key, weights_dims);
      AppendKeyVec(key, strides);
      AppendKeyVec(key, paddings);
      AppendKeyVec(key, dilations);
      AppendKey(key, std::to_string(groups));
      AppendKey(key, suffix);
    } 

    void AppendKeyDims(std::string& key, const mkldnn::memory::dims& dims) const{
      for(unsigned int i=0; i<dims.size(); i++){
        AppendKey(key, std::to_string(dims[i]));
      }
    }

    void AppendKeyVec(std::string& key, const std::vector<int>& dims) const{
      for(unsigned int i=0; i<dims.size(); i++){
        AppendKey(key,  std::to_string(dims[i]));
      }
    }

    void AppendKey(std::string& key, const std::string& s) const{
      key.append(s);
    }

    mkldnn::primitive_attr CreatePostOps(bool fuse_relu, bool fuse_residual_conn,
                          const std::vector<float> output_shift_scale, float sum_scale) const {
      mkldnn::primitive_attr conv_attr;
      mkldnn::post_ops post_operations;
    // Fusion with Elementwise layer relies on adding a sum post-operation with
    // the scale parameter. It is assumed that when fuse_residual_connection is
    // true, the output tensor contains the data coming from residual
    // connection. The result of this post_op is:
    // Output = scale * Output + Conv_Out.
      int mask = output_shift_scale.size() > 1 ? 1<<1 : 0;
      conv_attr.set_output_scales(mask, output_shift_scale);
      if (fuse_residual_conn) {
        post_operations.append_sum(sum_scale);
      }
      if (fuse_relu) {
        constexpr float scale = 1.0f;
        constexpr float negative_slope = 0.0f;
        constexpr float placeholder = 1.0f; //beta
        post_operations.append_eltwise(scale, mkldnn::algorithm::eltwise_relu,
                                       negative_slope, placeholder);
      }
      conv_attr.set_post_ops(post_operations);
      return conv_attr;
    }

      mkldnn::primitive_attr CreatePostOps(bool fuse_relu, bool fuse_residual_conn) const {

      mkldnn::primitive_attr conv_attr;
      mkldnn::post_ops post_operations;
      // Fusion with Elementwise layer relies on adding a sum post-operation with
      // the scale parameter. It is assumed that when fuse_residual_conn is true, the
      // Output tensor contains the data coming from residual connection. The
      // result of this post_op is: Output = scale * Output + Conv_Out.
      if (fuse_residual_conn) {
        post_operations.append_sum(1.0f);
      }
      // Fusion with ReLU layer is executed through the PostOps feature. Create a
      // PostOps object and configure it to execute an eltwise relu operation.
      if (fuse_relu) {
        constexpr float scale = 1.0f;
        constexpr float negative_slope = 0.0f;
        constexpr float placeholder = 0.0f;
        post_operations.append_eltwise(scale, mkldnn::algorithm::eltwise_relu,
                                       negative_slope, placeholder);
      }
      conv_attr.set_post_ops(post_operations);
      return conv_attr;
    }

    std::unique_ptr<mkldnn::convolution_forward::primitive_desc>
    ConvFwdPrimitiveDesc(const memory::desc& src, const memory::desc& weights,
                         const memory::desc& dst, const std::vector<int>& strides,
                         const std::vector<int>& paddings,
                         const mkldnn::engine& engine, const bool fuse_relu,
                         const bool fuse_residual_conn,
                         const std::vector<float> output_shift_scale, const float sum_scale, bool is_test) const {
      memory::dims stride_dims = {strides[0], strides[1]};
      memory::dims padding_dims = {paddings[0], paddings[1]};

      auto propagation = is_test ? mkldnn::prop_kind::forward_scoring : mkldnn::prop_kind::forward_training;

      auto conv_desc = mkldnn::convolution_forward::desc(
          propagation, mkldnn::convolution_direct, src, weights,
          dst, stride_dims, padding_dims, padding_dims,
          mkldnn::padding_kind::zero);

      mkldnn::primitive_attr conv_attr =
          CreatePostOps(fuse_relu, fuse_residual_conn, output_shift_scale, sum_scale);

      auto p_conv_pd = new mkldnn::convolution_forward::primitive_desc(
          conv_desc, conv_attr, engine);

      return std::unique_ptr<mkldnn::convolution_forward::primitive_desc>(
          p_conv_pd);
    }

  std::unique_ptr<mkldnn::convolution_forward::primitive_desc>
    ConvFwdPrimitiveDesc(const memory::desc& src, const memory::desc& weights,
                         const memory::desc& dst, const std::vector<int>& strides,
                         const std::vector<int>& paddings,
                         const mkldnn::engine& engine, const bool fuse_relu,
                         const bool fuse_residual_conn, bool is_test=false) const{
      memory::dims stride_dims = {strides[0], strides[1]};
      memory::dims padding_dims = {paddings[0], paddings[1]};
 
      auto propagation = is_test ? mkldnn::prop_kind::forward_scoring : mkldnn::prop_kind::forward_training; //Fix propagation bug for FP32 inference.
 
      auto conv_desc = mkldnn::convolution_forward::desc(
          propagation, mkldnn::convolution_direct, src, weights,
          dst, stride_dims, padding_dims, padding_dims,
          mkldnn::padding_kind::zero);
  
      mkldnn::primitive_attr conv_attr = CreatePostOps(fuse_relu, fuse_residual_conn);
  
      auto p_conv_pd = new mkldnn::convolution_forward::primitive_desc(
          conv_desc, conv_attr, engine);
  
      return std::unique_ptr<mkldnn::convolution_forward::primitive_desc>(
          p_conv_pd);
    }

  std::unique_ptr<mkldnn::convolution_forward::primitive_desc>
    ConvFwdPrimitiveDesc(const memory::desc& src, const memory::desc& weights,
                         const memory::desc& bias, const memory::desc& dst,
                         const std::vector<int>& strides,
                         const std::vector<int>& paddings,
                         const mkldnn::engine& engine, const bool fuse_relu,
                         const bool fuse_residual_conn,
                         const std::vector<float> output_shift_scale, const float sum_scale, bool is_test) const {
      memory::dims stride_dims = {strides[0], strides[1]};
      memory::dims padding_dims = {paddings[0], paddings[1]};

      auto propagation = is_test ? mkldnn::prop_kind::forward_scoring : mkldnn::prop_kind::forward_training;

      auto conv_desc = mkldnn::convolution_forward::desc(
          propagation, mkldnn::convolution_direct, src, weights,
          bias, dst, stride_dims, padding_dims, padding_dims,
          mkldnn::padding_kind::zero);

      mkldnn::primitive_attr conv_attr = 
          CreatePostOps(fuse_relu, fuse_residual_conn, output_shift_scale, sum_scale);

      auto p_conv_pd = new mkldnn::convolution_forward::primitive_desc(
          conv_desc, conv_attr, engine);

      return std::unique_ptr<mkldnn::convolution_forward::primitive_desc>(
          p_conv_pd);
    }

  std::unique_ptr<mkldnn::convolution_forward::primitive_desc>
    ConvFwdPrimitiveDesc(const memory::desc& src, const memory::desc& weights,
                         const memory::desc& bias, const memory::desc& dst,
                         const std::vector<int>& strides,
                         const std::vector<int>& paddings,
                         const mkldnn::engine& engine, const bool fuse_relu,
                         const bool fuse_residual_conn, bool is_test=false) const{
      memory::dims stride_dims = {strides[0], strides[1]};
      memory::dims padding_dims = {paddings[0], paddings[1]};

      auto propagation = is_test ? mkldnn::prop_kind::forward_scoring : mkldnn::prop_kind::forward_training; //Fix propagation bug for FP32 inference.

      auto conv_desc = mkldnn::convolution_forward::desc(
          propagation, mkldnn::convolution_direct, src, weights,
          bias, dst, stride_dims, padding_dims, padding_dims,
          mkldnn::padding_kind::zero);

      mkldnn::primitive_attr conv_attr = CreatePostOps(fuse_relu, fuse_residual_conn);

      auto p_conv_pd = new mkldnn::convolution_forward::primitive_desc(
          conv_desc, conv_attr, engine);

      return std::unique_ptr<mkldnn::convolution_forward::primitive_desc>(
          p_conv_pd);
    }
};

template <typename T>
class ConvMKLDNNGradOpKernel : public paddle::framework::OpKernel<T> {
 public:
  void Compute(const paddle::framework::ExecutionContext& ctx) const override {
    PADDLE_ENFORCE(paddle::platform::is_cpu_place(ctx.GetPlace()),
                   "It must use CPUPlace.");

    auto& dev_ctx =
        ctx.template device_context<platform::MKLDNNDeviceContext>();
    const auto& mkldnn_engine = dev_ctx.GetEngine();

    const Tensor* input = ctx.Input<Tensor>("Input");
    const Tensor* filter = ctx.Input<Tensor>("Filter");
    const Tensor* output = ctx.Input<Tensor>("Output");
    const Tensor* output_grad =
        ctx.Input<Tensor>(framework::GradVarName("Output"));
    Tensor* input_grad = ctx.Output<Tensor>(framework::GradVarName("Input"));
    Tensor* filter_grad = ctx.Output<Tensor>(framework::GradVarName("Filter"));

    PADDLE_ENFORCE(input->layout() == DataLayout::kMKLDNN &&
                       input->format() != memory::format::format_undef,
                   "Wrong layout/format set for Input tensor");
    PADDLE_ENFORCE(filter->layout() == DataLayout::kMKLDNN &&
                       filter->format() != memory::format::format_undef,
                   "Wrong layout/format set for Filter tensor");
    PADDLE_ENFORCE(output->layout() == DataLayout::kMKLDNN &&
                       output->format() != memory::format::format_undef,
                   "Wrong layout/format set for Output tensor");
    PADDLE_ENFORCE(output_grad->layout() == DataLayout::kMKLDNN &&
                       output_grad->format() != memory::format::format_undef,
                   "Wrong layout/format set for output_grad tensor");

    PADDLE_ENFORCE(
        !ctx.Attr<bool>("is_test"),
        "is_test attribute should be set to False in training phase.");

    if (!input_grad && !filter_grad) return;

    std::vector<int> strides = ctx.Attr<std::vector<int>>("strides");
    std::vector<int> paddings = ctx.Attr<std::vector<int>>("paddings");
    std::vector<int> dilations = ctx.Attr<std::vector<int>>("dilations");
    int groups = ctx.Attr<int>("groups");

    const T* input_data = input->data<T>();
    const T* filter_data = filter->data<T>();
    const T* output_grad_data = output_grad->data<T>();
    T* input_grad_data = nullptr;
    T* filter_grad_data = nullptr;

    std::vector<int> src_tz = paddle::framework::vectorize2int(input->dims());
    std::vector<int> weights_tz =
        paddle::framework::vectorize2int(filter->dims());
    std::vector<int> dst_tz = paddle::framework::vectorize2int(output->dims());

    // Get an unique name from "argument" name of "Output" variable
    // as well as attributes of primitive to be created
    // This name will be used as key when saving info into device context
    const std::string key = platform::ConvMKLDNNHandler::GetHash(
        src_tz, weights_tz, strides, paddings, dilations, groups,
        ctx.op().Input("Output"));

    const std::string key_conv_pd = key + "@conv_pd";
    std::vector<primitive> pipeline;

    // Create user memory descriptors
    auto user_src_md = platform::MKLDNNMemDesc(
        {src_tz}, platform::MKLDNNGetDataType<T>(), input->format());
    auto user_weights_md = platform::MKLDNNMemDesc(
        {weights_tz}, platform::MKLDNNGetDataType<T>(), filter->format());
    auto user_diff_dst_md = platform::MKLDNNMemDesc(
        {dst_tz}, platform::MKLDNNGetDataType<T>(), output_grad->format());

    /* create memory descriptor for conv backward without specified format
     * ('any') which lets a primitive (conv backward in this case) choose
     * the memory format preferred for best performance
     */
    std::string data_format = ctx.Attr<std::string>("data_format");
    auto chosen_memory_format =
        platform::data_format_to_memory_format(data_format);

    auto src_md = platform::MKLDNNMemDesc(
        src_tz, platform::MKLDNNGetDataType<T>(), chosen_memory_format);
    auto diff_src_md = platform::MKLDNNMemDesc(
        src_tz, platform::MKLDNNGetDataType<T>(), chosen_memory_format);
    auto weights_md = platform::MKLDNNMemDesc(
        weights_tz, platform::MKLDNNGetDataType<T>(), chosen_memory_format);
    auto diff_weights_md = platform::MKLDNNMemDesc(
        weights_tz, platform::MKLDNNGetDataType<T>(), chosen_memory_format);
    auto diff_dst_md = platform::MKLDNNMemDesc(
        dst_tz, platform::MKLDNNGetDataType<T>(), chosen_memory_format);

    // Retrieve conv_pd from device context
    auto conv_pd =
        std::static_pointer_cast<mkldnn::convolution_forward::primitive_desc>(
            dev_ctx.GetBlob(key_conv_pd));
    PADDLE_ENFORCE(conv_pd != nullptr,
                   "Fail to find conv_pd in device context");

    // create backward convolution weights primitive descriptor
    auto conv_bwd_weights_desc = mkldnn::convolution_backward_weights::desc(
        mkldnn::convolution_direct, src_md, diff_weights_md, diff_dst_md,
        strides, paddings, paddings, mkldnn::padding_kind::zero);
    auto conv_bwd_weights_pd =
        std::make_shared<mkldnn::convolution_backward_weights::primitive_desc>(
            conv_bwd_weights_desc, mkldnn_engine, *conv_pd);

    // create backward convolution data primitive descriptor
    auto conv_bwd_data_desc = mkldnn::convolution_backward_data::desc(
        mkldnn::convolution_direct, diff_src_md, weights_md, diff_dst_md,
        strides, paddings, paddings, mkldnn::padding_kind::zero);
    auto conv_bwd_data_pd =
        std::make_shared<mkldnn::convolution_backward_data::primitive_desc>(
            conv_bwd_data_desc, mkldnn_engine, *conv_pd);

    platform::ConvMKLDNNHandler handler(conv_pd, conv_bwd_data_pd,
                                        conv_bwd_weights_pd, dev_ctx,
                                        mkldnn_engine, key);

    // create mkldnn memory from input tensors (data/weights)
    auto user_src_memory_p =
        handler.AcquireSrcMemory(user_src_md, to_void_cast<T>(input_data));
    auto user_weights_memory_p = handler.AcquireWeightsMemory(
        user_weights_md, to_void_cast<T>(filter_data));
    auto user_diff_dst_memory_p = handler.AcquireDiffDstMemory(
        user_diff_dst_md, to_void_cast<T>(output_grad_data));
    // create backward conv primitive for weights
    if (filter_grad) {
      auto src_memory_p = handler.AcquireSrcMemoryFromWeightsPrimitive(
          user_src_memory_p, pipeline);

      auto diff_dst_memory_4filter_p =
          handler.AcquireDiffDstMemoryFromWeightsPrimitive(
              user_diff_dst_memory_p, pipeline);

      const size_t size = handler.GetDiffWeightsMemorySize();
      filter_grad_data = filter_grad->mutable_data<T>(
          ctx.GetPlace(), paddle::memory::Allocator::kDefault, size);

      auto diff_weights_memory_p =
          handler.AcquireDiffWeightsMemoryFromWeightsPrimitive(
              reinterpret_cast<void*>(filter_grad_data));

      auto conv_bwd_weights_p = handler.AcquireConvolutionBackwardWeights(
          src_memory_p, diff_dst_memory_4filter_p, diff_weights_memory_p);

      // push primitive to stream and wait until it's executed
      pipeline.push_back(*conv_bwd_weights_p);

      filter_grad->set_layout(DataLayout::kMKLDNN);
      filter_grad->set_format(GetMKLDNNFormat(*diff_weights_memory_p));
    }

    if (input_grad) {
      auto weights_memory_p = handler.AcquireWeightsMemoryFromDataPrimitive(
          user_weights_memory_p, pipeline);

      auto diff_dst_memory_4data_p =
          handler.AcquireDiffDstMemoryFromDataPrimitive(user_diff_dst_memory_p,
                                                        pipeline);

      const size_t size = handler.GetDiffSourceMemorySize();
      input_grad_data = input_grad->mutable_data<T>(
          ctx.GetPlace(), paddle::memory::Allocator::kDefault, size);

      auto diff_src_memory_p = handler.AcquireDiffSrcMemoryFromDataPrimitive(
          reinterpret_cast<void*>(input_grad_data));

      auto conv_bwd_data_p = handler.AcquireConvolutionBackwardData(
          diff_dst_memory_4data_p, weights_memory_p, diff_src_memory_p);

      pipeline.push_back(*conv_bwd_data_p);

      input_grad->set_layout(DataLayout::kMKLDNN);
      input_grad->set_format(GetMKLDNNFormat(*diff_src_memory_p));
    }
    stream(stream::kind::eager).submit(pipeline).wait();
  }  // Compute()
};

}  // namespace operators
}  // namespace paddle

namespace ops = paddle::operators;

REGISTER_OP_KERNEL(conv2d, MKLDNN, ::paddle::platform::CPUPlace,
                   ops::ConvMKLDNNOpKernel<float>,
                   ops::ConvMKLDNNOpKernel<uint8_t>,
                   ops::ConvMKLDNNOpKernel<int8_t>);

REGISTER_OP_KERNEL(conv2d_grad, MKLDNN, ::paddle::platform::CPUPlace,
                   ops::ConvMKLDNNGradOpKernel<float>);<|MERGE_RESOLUTION|>--- conflicted
+++ resolved
@@ -482,11 +482,6 @@
   
       auto bias_tz = paddle::framework::vectorize2int(bias->dims());
 
-<<<<<<< HEAD
-        // push primitive to stream and wait until it's executed
-        pipeline.push_back(*conv_p);
-        stream(stream::kind::eager).submit(pipeline).wait();
-=======
       auto src_md = platform::MKLDNNMemDesc(
           src_tz, memory::data_type::u8, chosen_memory_format);
       auto weights_md = platform::MKLDNNMemDesc(
@@ -495,7 +490,6 @@
       auto dst_dt = fuse_relu?
           paddle::framework::ToMKLDNNDataType(std::type_index(typeid(unsigned char)))
           : paddle::framework::ToMKLDNNDataType(std::type_index(typeid(signed char)));
->>>>>>> 9a5b560f
 
       if(force_fp32_output){
         dst_dt = paddle::framework::ToMKLDNNDataType(std::type_index(typeid(float)));
