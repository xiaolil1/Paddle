--- conflicted
+++ resolved
@@ -1,9 +1,5 @@
 if (NOT WIN32)
-<<<<<<< HEAD
-add_subdirectory(detail)
-=======
     add_subdirectory(detail)
->>>>>>> 3c957af1
 endif(NOT WIN32)
 
 function(math_library TARGET)
@@ -47,13 +43,8 @@
 math_library(im2col)
 
 if (NOT WIN32) # windows do not support avx functions yet.
-<<<<<<< HEAD
-math_library(gru_compute DEPS activation_functions math_function)
-math_library(lstm_compute DEPS activation_functions)
-=======
     math_library(gru_compute DEPS activation_functions math_function)
     math_library(lstm_compute DEPS activation_functions)
->>>>>>> 3c957af1
 endif (NOT WIN32)
 
 cc_library(blas SRCS blas.cc DEPS cblas framework_proto device_context)
@@ -67,11 +58,7 @@
 math_library(sequence_scale)
 math_library(softmax DEPS math_function)
 if (NOT WIN32)
-<<<<<<< HEAD
-math_library(matrix_bit_code)
-=======
     math_library(matrix_bit_code)
->>>>>>> 3c957af1
 endif (NOT WIN32)
 math_library(unpooling)
 math_library(vol2col)
