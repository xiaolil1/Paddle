if (NOT WIN32)
    add_subdirectory(detail)
endif(NOT WIN32)

function(math_library TARGET)
    # math_library is a function to create math library.
    # The interface is the same as cc_library.
    # But it handle split GPU/CPU code and link some common library.
    set(cc_srcs)
    set(cu_srcs)
    set(hip_srcs)
    set(math_common_deps device_context framework_proto)
    set(multiValueArgs DEPS)
    cmake_parse_arguments(math_library "${options}" "${oneValueArgs}"
            "${multiValueArgs}" ${ARGN})

    if (EXISTS ${CMAKE_CURRENT_SOURCE_DIR}/${TARGET}.cc)
        list(APPEND cc_srcs ${TARGET}.cc)
    endif()
    if (EXISTS ${CMAKE_CURRENT_SOURCE_DIR}/${TARGET}.cu)
        list(APPEND cu_srcs ${TARGET}.cu)
    endif()
    if (EXISTS ${CMAKE_CURRENT_SOURCE_DIR}/${TARGET}.hip.cu)
        list(APPEND hip_srcs ${TARGET}.hip.cu)
    endif()

    list(LENGTH cc_srcs cc_srcs_len)
    if (WITH_GPU)
        nv_library(${TARGET} SRCS ${cc_srcs} ${cu_srcs} DEPS ${math_library_DEPS} ${math_common_deps})
    elseif (WITH_AMD_GPU)
        hip_library(${TARGET} SRCS ${cc_srcs} ${hip_srcs} DEPS ${math_library_DEPS} ${math_common_deps})
    elseif(${cc_srcs_len} GREATER 0)
        cc_library(${TARGET} SRCS ${cc_srcs} DEPS ${math_library_DEPS} ${math_common_deps})
    endif()
endfunction()

# please add new math_library in alphabetical order
math_library(concat_and_split)
math_library(context_project DEPS im2col math_function)
math_library(cross_entropy)
math_library(cos_sim_functor)
math_library(depthwise_conv)
math_library(im2col)

if (NOT WIN32) # windows do not support avx functions yet.
    math_library(gru_compute DEPS activation_functions math_function)
    math_library(lstm_compute DEPS activation_functions)
endif (NOT WIN32)

cc_library(blas SRCS blas.cc DEPS cblas framework_proto device_context)
math_library(math_function DEPS blas)
math_library(maxouting)
math_library(pooling)
math_library(selected_rows_functor DEPS selected_rows math_function blas)
math_library(sequence2batch)
math_library(sequence_padding)
math_library(sequence_pooling DEPS math_function)
math_library(sequence_scale)
math_library(softmax DEPS math_function)
if (NOT WIN32)
    math_library(matrix_bit_code)
endif (NOT WIN32)
math_library(unpooling)
math_library(vol2col)

cc_test(math_function_test SRCS math_function_test.cc DEPS math_function)
cc_test(selected_rows_functor_test SRCS selected_rows_functor_test.cc DEPS selected_rows_functor)
cc_test(im2col_test SRCS im2col_test.cc DEPS im2col)
cc_test(vol2col_test SRCS vol2col_test.cc DEPS vol2col)
cc_test(sequence_padding_test SRCS sequence_padding_test.cc DEPS sequence_padding)
cc_test(sequence_pooling_test SRCS sequence_pooling_test.cc DEPS sequence_pooling)
if(WITH_GPU)
    nv_test(math_function_gpu_test SRCS math_function_test.cu DEPS math_function)
    nv_test(selected_rows_functor_gpu_test SRCS selected_rows_functor_test.cu DEPS selected_rows_functor math_function)
endif()
cc_test(concat_test SRCS concat_test.cc DEPS concat_and_split)
cc_test(cpu_vec_test SRCS cpu_vec_test.cc DEPS blas cpu_info)
<<<<<<< HEAD
if (NOT WIN32)
cc_library(jit_kernel
    SRCS jit_kernel.cc jit_kernel_blas.cc jit_kernel_exp.cc jit_kernel_rnn.cc jit_kernel_crf_decode.cc
    DEPS cpu_info cblas)
cc_test(jit_kernel_test SRCS jit_kernel_test.cc DEPS jit_kernel)
endif()
=======

set(JIT_KERNEL_SRCS jit_kernel.cc jit_kernel_blas.cc jit_kernel_exp.cc jit_kernel_rnn.cc jit_kernel_crf_decode.cc)
set(JIT_KERNEL_DEPS cpu_info cblas gflags enforce)
if(WITH_XBYAK)
    list(APPEND JIT_KERNEL_SRCS jit_gen.cc jit_code.cc)
    list(APPEND JIT_KERNEL_DEPS xbyak)
endif()
cc_library(jit_kernel SRCS ${JIT_KERNEL_SRCS} DEPS ${JIT_KERNEL_DEPS})
cc_test(jit_kernel_test SRCS jit_kernel_test.cc DEPS jit_kernel)
>>>>>>> 5b7a9dd7
<|MERGE_RESOLUTION|>--- conflicted
+++ resolved
@@ -75,21 +75,13 @@
 endif()
 cc_test(concat_test SRCS concat_test.cc DEPS concat_and_split)
 cc_test(cpu_vec_test SRCS cpu_vec_test.cc DEPS blas cpu_info)
-<<<<<<< HEAD
 if (NOT WIN32)
-cc_library(jit_kernel
-    SRCS jit_kernel.cc jit_kernel_blas.cc jit_kernel_exp.cc jit_kernel_rnn.cc jit_kernel_crf_decode.cc
-    DEPS cpu_info cblas)
-cc_test(jit_kernel_test SRCS jit_kernel_test.cc DEPS jit_kernel)
-endif()
-=======
-
-set(JIT_KERNEL_SRCS jit_kernel.cc jit_kernel_blas.cc jit_kernel_exp.cc jit_kernel_rnn.cc jit_kernel_crf_decode.cc)
-set(JIT_KERNEL_DEPS cpu_info cblas gflags enforce)
-if(WITH_XBYAK)
-    list(APPEND JIT_KERNEL_SRCS jit_gen.cc jit_code.cc)
-    list(APPEND JIT_KERNEL_DEPS xbyak)
-endif()
-cc_library(jit_kernel SRCS ${JIT_KERNEL_SRCS} DEPS ${JIT_KERNEL_DEPS})
-cc_test(jit_kernel_test SRCS jit_kernel_test.cc DEPS jit_kernel)
->>>>>>> 5b7a9dd7
+    set(JIT_KERNEL_SRCS jit_kernel.cc jit_kernel_blas.cc jit_kernel_exp.cc jit_kernel_rnn.cc jit_kernel_crf_decode.cc)
+    set(JIT_KERNEL_DEPS cpu_info cblas gflags enforce)
+    if(WITH_XBYAK)
+        list(APPEND JIT_KERNEL_SRCS jit_gen.cc jit_code.cc)
+        list(APPEND JIT_KERNEL_DEPS xbyak)
+    endif()
+    cc_library(jit_kernel SRCS ${JIT_KERNEL_SRCS} DEPS ${JIT_KERNEL_DEPS})
+    cc_test(jit_kernel_test SRCS jit_kernel_test.cc DEPS jit_kernel)
+endif()