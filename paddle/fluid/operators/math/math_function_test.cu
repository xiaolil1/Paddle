//  Copyright (c) 2018 PaddlePaddle Authors. All Rights Reserved.
//
// Licensed under the Apache License, Version 2.0 (the "License");
// you may not use this file except in compliance with the License.
// You may obtain a copy of the License at
//
//    http://www.apache.org/licenses/LICENSE-2.0
//
// Unless required by applicable law or agreed to in writing, software
// distributed under the License is distributed on an "AS IS" BASIS,
// WITHOUT WARRANTIES OR CONDITIONS OF ANY KIND, either express or implied.
// See the License for the specific language governing permissions and
// limitations under the License.
#include "gtest/gtest.h"
#include "paddle/fluid/operators/math/math_function.h"
#include "paddle/fluid/platform/device_context.h"

void fill_fp16_data(paddle::platform::float16* in_ptr, size_t size,
                    const std::vector<float>& data) {
  PADDLE_ENFORCE_EQ(size, data.size());
  for (size_t i = 0; i < data.size(); ++i) {
    in_ptr[i] = paddle::platform::float16(data[i]);
  }
}

TEST(math_function, notrans_mul_trans_fp32) {
<<<<<<< HEAD
  using namespace paddle::framework;  // NOLINT
  using namespace paddle::platform;   // NOLINT
=======
  paddle::framework::Tensor input1;
  paddle::framework::Tensor input1_gpu;
  paddle::framework::Tensor input2_gpu;
  paddle::framework::Tensor out_gpu;
  paddle::framework::Tensor out;
>>>>>>> 46c90ea6

  paddle::platform::CPUPlace cpu_place;
  paddle::platform::CUDAPlace gpu_place(0);
  paddle::platform::CUDADeviceContext context(gpu_place);

  float* input1_ptr = input1.mutable_data<float>({2, 3}, cpu_place);
  float arr[6] = {0, 1, 2, 3, 4, 5};
  memcpy(input1_ptr, arr, 6 * sizeof(float));

  paddle::framework::TensorCopySync(input1, gpu_place, &input1_gpu);
  paddle::framework::TensorCopySync(input1, gpu_place, &input2_gpu);

  out_gpu.mutable_data<float>({2, 2}, gpu_place);

  paddle::operators::math::matmul<paddle::platform::CUDADeviceContext, float>(
      context, input1_gpu, false, input2_gpu, true, 1, &out_gpu, 0);

  paddle::framework::TensorCopySync(out_gpu, cpu_place, &out);

  float* out_ptr = out.data<float>();
  context.Wait();
  EXPECT_EQ(out_ptr[0], 5);
  EXPECT_EQ(out_ptr[1], 14);
  EXPECT_EQ(out_ptr[2], 14);
  EXPECT_EQ(out_ptr[3], 50);
}

TEST(math_function, notrans_mul_trans_fp16) {
<<<<<<< HEAD
  using namespace paddle::framework;  // NOLINT
  using namespace paddle::platform;   // NOLINT

  Tensor input1;
  Tensor input1_gpu;
  Tensor input2_gpu;
  Tensor out_gpu;
  Tensor out;
=======
  paddle::framework::Tensor input1;
  paddle::framework::Tensor input1_gpu;
  paddle::framework::Tensor input2_gpu;
  paddle::framework::Tensor out_gpu;
  paddle::framework::Tensor out;
>>>>>>> 46c90ea6

  paddle::platform::CPUPlace cpu_place;
  paddle::platform::CUDAPlace gpu_place(0);
  paddle::platform::CUDADeviceContext context(gpu_place);

  // fp16 GEMM in cublas requires GPU compute capability >= 53
  if (context.GetComputeCapability() < 53) {
    return;
  }

  paddle::platform::float16* input1_ptr =
      input1.mutable_data<paddle::platform::float16>({2, 3}, cpu_place);
  fill_fp16_data(input1_ptr, input1.numel(), {0, 1, 2, 3, 4, 5});

  paddle::framework::TensorCopySync(input1, gpu_place, &input1_gpu);
  paddle::framework::TensorCopySync(input1, gpu_place, &input2_gpu);

  out_gpu.mutable_data<paddle::platform::float16>({2, 2}, gpu_place);

  paddle::operators::math::matmul<paddle::platform::CUDADeviceContext,
                                  paddle::platform::float16>(
      context, input1_gpu, false, input2_gpu, true,
      paddle::platform::float16(1), &out_gpu, paddle::platform::float16(0));

  paddle::framework::TensorCopySync(out_gpu, cpu_place, &out);

  paddle::platform::float16* out_ptr = out.data<paddle::platform::float16>();
  context.Wait();
  EXPECT_EQ(static_cast<float>(out_ptr[0]), 5);
  EXPECT_EQ(static_cast<float>(out_ptr[1]), 14);
  EXPECT_EQ(static_cast<float>(out_ptr[2]), 14);
  EXPECT_EQ(static_cast<float>(out_ptr[3]), 50);
}

TEST(math_function, trans_mul_notrans_fp32) {
<<<<<<< HEAD
  using namespace paddle::framework;  // NOLINT
  using namespace paddle::platform;   // NOLINT
=======
  paddle::framework::Tensor input1;
  paddle::framework::Tensor input1_gpu;
  paddle::framework::Tensor input2_gpu;
  paddle::framework::Tensor out_gpu;
  paddle::framework::Tensor out;
>>>>>>> 46c90ea6

  paddle::platform::CPUPlace cpu_place;
  paddle::platform::CUDAPlace gpu_place(0);
  paddle::platform::CUDADeviceContext context(gpu_place);

  float* input1_ptr = input1.mutable_data<float>({2, 3}, cpu_place);
  float arr[6] = {0, 1, 2, 3, 4, 5};
  memcpy(input1_ptr, arr, 6 * sizeof(float));

  paddle::framework::TensorCopySync(input1, gpu_place, &input1_gpu);
  paddle::framework::TensorCopySync(input1, gpu_place, &input2_gpu);

  out_gpu.mutable_data<float>({3, 3}, gpu_place);

  paddle::operators::math::matmul<paddle::platform::CUDADeviceContext, float>(
      context, input1_gpu, true, input2_gpu, false, 1, &out_gpu, 0);

  paddle::framework::TensorCopySync(out_gpu, cpu_place, &out);

  float* out_ptr = out.data<float>();
  context.Wait();
  EXPECT_EQ(out_ptr[0], 9);
  EXPECT_EQ(out_ptr[1], 12);
  EXPECT_EQ(out_ptr[2], 15);
  EXPECT_EQ(out_ptr[3], 12);
  EXPECT_EQ(out_ptr[4], 17);
  EXPECT_EQ(out_ptr[5], 22);
  EXPECT_EQ(out_ptr[6], 15);
  EXPECT_EQ(out_ptr[7], 22);
  EXPECT_EQ(out_ptr[8], 29);
}

TEST(math_function, trans_mul_notrans_fp16) {
<<<<<<< HEAD
  using namespace paddle::framework;  // NOLINT
  using namespace paddle::platform;   // NOLINT

  Tensor input1;
  Tensor input1_gpu;
  Tensor input2_gpu;
  Tensor out_gpu;
  Tensor out;
=======
  paddle::framework::Tensor input1;
  paddle::framework::Tensor input1_gpu;
  paddle::framework::Tensor input2_gpu;
  paddle::framework::Tensor out_gpu;
  paddle::framework::Tensor out;
>>>>>>> 46c90ea6

  paddle::platform::CPUPlace cpu_place;
  paddle::platform::CUDAPlace gpu_place(0);
  paddle::platform::CUDADeviceContext context(gpu_place);

  // fp16 GEMM in cublas requires GPU compute capability >= 53
  if (context.GetComputeCapability() < 53) {
    return;
  }

  paddle::platform::float16* input1_ptr =
      input1.mutable_data<paddle::platform::float16>({2, 3}, cpu_place);
  fill_fp16_data(input1_ptr, input1.numel(), {0, 1, 2, 3, 4, 5});

  paddle::framework::TensorCopySync(input1, gpu_place, &input1_gpu);
  paddle::framework::TensorCopySync(input1, gpu_place, &input2_gpu);

  out_gpu.mutable_data<paddle::platform::float16>({3, 3}, gpu_place);

  paddle::operators::math::matmul<paddle::platform::CUDADeviceContext,
                                  paddle::platform::float16>(
      context, input1_gpu, true, input2_gpu, false,
      paddle::platform::float16(1), &out_gpu, paddle::platform::float16(0));

  paddle::framework::TensorCopySync(out_gpu, cpu_place, &out);

  paddle::platform::float16* out_ptr = out.data<paddle::platform::float16>();
  context.Wait();
  EXPECT_EQ(static_cast<float>(out_ptr[0]), 9);
  EXPECT_EQ(static_cast<float>(out_ptr[1]), 12);
  EXPECT_EQ(static_cast<float>(out_ptr[2]), 15);
  EXPECT_EQ(static_cast<float>(out_ptr[3]), 12);
  EXPECT_EQ(static_cast<float>(out_ptr[4]), 17);
  EXPECT_EQ(static_cast<float>(out_ptr[5]), 22);
  EXPECT_EQ(static_cast<float>(out_ptr[6]), 15);
  EXPECT_EQ(static_cast<float>(out_ptr[7]), 22);
  EXPECT_EQ(static_cast<float>(out_ptr[8]), 29);
}

template <typename T>
inline paddle::operators::math::BlasT<paddle::platform::CUDADeviceContext, T>
GetBlas(const paddle::platform::CUDADeviceContext& context) {
  return paddle::operators::math::GetBlas<paddle::platform::CUDADeviceContext,
                                          T>(context);
}

TEST(math_function, gemm_notrans_cublas_fp32) {
<<<<<<< HEAD
  using namespace paddle::framework;  // NOLINT
  using namespace paddle::platform;   // NOLINT
=======
  paddle::framework::Tensor input1;
  paddle::framework::Tensor input2;
  paddle::framework::Tensor input3;
  paddle::framework::Tensor input1_gpu;
  paddle::framework::Tensor input2_gpu;
  paddle::framework::Tensor input3_gpu;
>>>>>>> 46c90ea6

  paddle::platform::CPUPlace cpu_place;
  paddle::platform::CUDAPlace gpu_place(0);
  paddle::platform::CUDADeviceContext context(gpu_place);

  int m = 2;
  int n = 3;
  int k = 3;
  float* input1_ptr = input1.mutable_data<float>({2, 3}, cpu_place);
  float arr1[6] = {0, 1, 2, 3, 4, 5};
  memcpy(input1_ptr, arr1, 6 * sizeof(float));
  float* input2_ptr = input2.mutable_data<float>({3, 4}, cpu_place);
  float arr2[12] = {0, 1, 2, 3, 4, 5, 6, 7, 8, 9, 10, 11};
  memcpy(input2_ptr, arr2, 12 * sizeof(float));
  float* input3_ptr = input3.mutable_data<float>({2, 4}, cpu_place);
  float arr3[8] = {0, 1, 2, 3, 4, 5, 6, 7};
  memcpy(input3_ptr, arr3, 8 * sizeof(float));

  paddle::framework::TensorCopySync(input1, gpu_place, &input1_gpu);
  paddle::framework::TensorCopySync(input2, gpu_place, &input2_gpu);
  paddle::framework::TensorCopySync(input3, gpu_place, &input3_gpu);
  float* a = input1_gpu.data<float>();
  float* b = input2_gpu.data<float>();
  float* c = input3_gpu.mutable_data<float>(gpu_place);

  GetBlas<float>(context).GEMM(false, false, m, n, k, 1, a, 3, b + 1, 4, 1,
                               c + 1, 4);

  paddle::framework::TensorCopySync(input3_gpu, cpu_place, &input3);

  // numpy code:
  // a = np.arange(6).reshape(2, 3)
  // b = np.arange(12).reshape(3, 4)[:, 1:]
  // c = np.arange(8).reshape(2, 4)[:, 1:]
  // out = np.arange(8).reshape(2, 4)
  // out[:, 1:] = np.dot(a, b) + c
  context.Wait();
  EXPECT_EQ(input3_ptr[0], 0);
  EXPECT_EQ(input3_ptr[1], 24);
  EXPECT_EQ(input3_ptr[2], 28);
  EXPECT_EQ(input3_ptr[3], 32);
  EXPECT_EQ(input3_ptr[4], 4);
  EXPECT_EQ(input3_ptr[5], 73);
  EXPECT_EQ(input3_ptr[6], 86);
  EXPECT_EQ(input3_ptr[7], 99);
}

TEST(math_function, gemm_notrans_cublas_fp16) {
<<<<<<< HEAD
  using namespace paddle::framework;  // NOLINT
  using namespace paddle::platform;   // NOLINT

  Tensor input1;
  Tensor input2;
  Tensor input3;
  Tensor input1_gpu;
  Tensor input2_gpu;
  Tensor input3_gpu;
=======
  paddle::framework::Tensor input1;
  paddle::framework::Tensor input2;
  paddle::framework::Tensor input3;
  paddle::framework::Tensor input1_gpu;
  paddle::framework::Tensor input2_gpu;
  paddle::framework::Tensor input3_gpu;
>>>>>>> 46c90ea6

  paddle::platform::CPUPlace cpu_place;
  paddle::platform::CUDAPlace gpu_place(0);
  paddle::platform::CUDADeviceContext context(gpu_place);

  // fp16 GEMM in cublas requires GPU compute capability >= 53
  if (context.GetComputeCapability() < 53) {
    return;
  }

  int m = 2;
  int n = 3;
  int k = 3;
  paddle::platform::float16* input1_ptr =
      input1.mutable_data<paddle::platform::float16>({2, 3}, cpu_place);
  fill_fp16_data(input1_ptr, input1.numel(), {0, 1, 2, 3, 4, 5});
  paddle::platform::float16* input2_ptr =
      input2.mutable_data<paddle::platform::float16>({3, 4}, cpu_place);
  fill_fp16_data(input2_ptr, input2.numel(),
                 {0, 1, 2, 3, 4, 5, 6, 7, 8, 9, 10, 11});
  paddle::platform::float16* input3_ptr =
      input3.mutable_data<paddle::platform::float16>({2, 4}, cpu_place);
  fill_fp16_data(input3_ptr, input3.numel(), {0, 1, 2, 3, 4, 5, 6, 7});

  paddle::framework::TensorCopySync(input1, gpu_place, &input1_gpu);
  paddle::framework::TensorCopySync(input2, gpu_place, &input2_gpu);
  paddle::framework::TensorCopySync(input3, gpu_place, &input3_gpu);
  paddle::platform::float16* a = input1_gpu.data<paddle::platform::float16>();
  paddle::platform::float16* b = input2_gpu.data<paddle::platform::float16>();
  paddle::platform::float16* c =
      input3_gpu.mutable_data<paddle::platform::float16>(gpu_place);

<<<<<<< HEAD
  GetBlas<float16>(context).GEMM(false, false, m, n, k, float16(1), a, 3, b + 1,
                                 4, float16(1), c + 1, 4);
=======
  paddle::operators::math::gemm<paddle::platform::CUDADeviceContext,
                                paddle::platform::float16>(
      context, false, false, m, n, k, paddle::platform::float16(1), a, 3, b + 1,
      4, paddle::platform::float16(1), c + 1, 4);
>>>>>>> 46c90ea6

  paddle::framework::TensorCopySync(input3_gpu, cpu_place, &input3);

  // numpy code:
  // a = np.arange(6).reshape(2, 3)
  // b = np.arange(12).reshape(3, 4)[:, 1:]
  // c = np.arange(8).reshape(2, 4)[:, 1:]
  // out = np.arange(8).reshape(2, 4)
  // out[:, 1:] = np.dot(a, b) + c
  context.Wait();
  EXPECT_EQ(static_cast<float>(input3_ptr[0]), 0);
  EXPECT_EQ(static_cast<float>(input3_ptr[1]), 24);
  EXPECT_EQ(static_cast<float>(input3_ptr[2]), 28);
  EXPECT_EQ(static_cast<float>(input3_ptr[3]), 32);
  EXPECT_EQ(static_cast<float>(input3_ptr[4]), 4);
  EXPECT_EQ(static_cast<float>(input3_ptr[5]), 73);
  EXPECT_EQ(static_cast<float>(input3_ptr[6]), 86);
  EXPECT_EQ(static_cast<float>(input3_ptr[7]), 99);
}

TEST(math_function, gemm_trans_cublas_fp32) {
<<<<<<< HEAD
  using namespace paddle::framework;  // NOLINT
  using namespace paddle::platform;   // NOLINT

  Tensor input1;
  Tensor input2;
  Tensor input3;
  Tensor input1_gpu;
  Tensor input2_gpu;
  Tensor input3_gpu;
=======
  paddle::framework::Tensor input1;
  paddle::framework::Tensor input2;
  paddle::framework::Tensor input3;
  paddle::framework::Tensor input1_gpu;
  paddle::framework::Tensor input2_gpu;
  paddle::framework::Tensor input3_gpu;
>>>>>>> 46c90ea6

  paddle::platform::CPUPlace cpu_place;
  paddle::platform::CUDAPlace gpu_place(0);
  paddle::platform::CUDADeviceContext context(gpu_place);

  int m = 2;
  int n = 3;
  int k = 3;
  float* input1_ptr = input1.mutable_data<float>({2, 3}, cpu_place);
  float arr1[6] = {0, 1, 2, 3, 4, 5};
  memcpy(input1_ptr, arr1, 6 * sizeof(float));
  float* input2_ptr = input2.mutable_data<float>({4, 3}, cpu_place);
  float arr2[12] = {0, 4, 8, 1, 5, 9, 2, 6, 10, 3, 7, 11};
  memcpy(input2_ptr, arr2, 12 * sizeof(float));
  float* input3_ptr = input3.mutable_data<float>({2, 4}, cpu_place);
  float arr3[8] = {0, 1, 2, 3, 4, 5, 6, 7};
  memcpy(input3_ptr, arr3, 8 * sizeof(float));

  paddle::framework::TensorCopySync(input1, gpu_place, &input1_gpu);
  paddle::framework::TensorCopySync(input2, gpu_place, &input2_gpu);
  paddle::framework::TensorCopySync(input3, gpu_place, &input3_gpu);
  float* a = input1_gpu.data<float>();
  float* b = input2_gpu.data<float>();
  float* c = input3_gpu.mutable_data<float>(gpu_place);

  GetBlas<float>(context).GEMM(false, true, m, n, k, 1, a, 3, b + 3, 3, 1,
                               c + 1, 4);

  paddle::framework::TensorCopySync(input3_gpu, cpu_place, &input3);

  context.Wait();
  EXPECT_EQ(input3_ptr[0], 0);
  EXPECT_EQ(input3_ptr[1], 24);
  EXPECT_EQ(input3_ptr[2], 28);
  EXPECT_EQ(input3_ptr[3], 32);
  EXPECT_EQ(input3_ptr[4], 4);
  EXPECT_EQ(input3_ptr[5], 73);
  EXPECT_EQ(input3_ptr[6], 86);
  EXPECT_EQ(input3_ptr[7], 99);
}

TEST(math_function, gemm_trans_cublas_fp16) {
<<<<<<< HEAD
  using namespace paddle::framework;  // NOLINT
  using namespace paddle::platform;   // NOLINT
=======
  paddle::framework::Tensor input1;
  paddle::framework::Tensor input2;
  paddle::framework::Tensor input3;
  paddle::framework::Tensor input1_gpu;
  paddle::framework::Tensor input2_gpu;
  paddle::framework::Tensor input3_gpu;
>>>>>>> 46c90ea6

  paddle::platform::CPUPlace cpu_place;
  paddle::platform::CUDAPlace gpu_place(0);
  paddle::platform::CUDADeviceContext context(gpu_place);

  // fp16 GEMM in cublas requires GPU compute capability >= 53
  if (context.GetComputeCapability() < 53) {
    return;
  }

  int m = 2;
  int n = 3;
  int k = 3;
  paddle::platform::float16* input1_ptr =
      input1.mutable_data<paddle::platform::float16>({2, 3}, cpu_place);
  fill_fp16_data(input1_ptr, input1.numel(), {0, 1, 2, 3, 4, 5});
  paddle::platform::float16* input2_ptr =
      input2.mutable_data<paddle::platform::float16>({4, 3}, cpu_place);
  fill_fp16_data(input2_ptr, input2.numel(),
                 {0, 4, 8, 1, 5, 9, 2, 6, 10, 3, 7, 11});
  paddle::platform::float16* input3_ptr =
      input3.mutable_data<paddle::platform::float16>({2, 4}, cpu_place);
  fill_fp16_data(input3_ptr, input3.numel(), {0, 1, 2, 3, 4, 5, 6, 7});

  paddle::framework::TensorCopySync(input1, gpu_place, &input1_gpu);
  paddle::framework::TensorCopySync(input2, gpu_place, &input2_gpu);
  paddle::framework::TensorCopySync(input3, gpu_place, &input3_gpu);
  paddle::platform::float16* a = input1_gpu.data<paddle::platform::float16>();
  paddle::platform::float16* b = input2_gpu.data<paddle::platform::float16>();
  paddle::platform::float16* c =
      input3_gpu.mutable_data<paddle::platform::float16>(gpu_place);

<<<<<<< HEAD
  GetBlas<float16>(context).GEMM(false, true, m, n, k, float16(1), a, 3, b + 3,
                                 3, float16(1), c + 1, 4);
=======
  paddle::operators::math::gemm<paddle::platform::CUDADeviceContext,
                                paddle::platform::float16>(
      context, false, true, m, n, k, paddle::platform::float16(1), a, 3, b + 3,
      3, paddle::platform::float16(1), c + 1, 4);
>>>>>>> 46c90ea6

  paddle::framework::TensorCopySync(input3_gpu, cpu_place, &input3);

  context.Wait();
  EXPECT_EQ(static_cast<float>(input3_ptr[0]), 0);
  EXPECT_EQ(static_cast<float>(input3_ptr[1]), 24);
  EXPECT_EQ(static_cast<float>(input3_ptr[2]), 28);
  EXPECT_EQ(static_cast<float>(input3_ptr[3]), 32);
  EXPECT_EQ(static_cast<float>(input3_ptr[4]), 4);
  EXPECT_EQ(static_cast<float>(input3_ptr[5]), 73);
  EXPECT_EQ(static_cast<float>(input3_ptr[6]), 86);
  EXPECT_EQ(static_cast<float>(input3_ptr[7]), 99);
}

template <typename T>
void GemvTest(int m, int n, bool trans) {
<<<<<<< HEAD
  using namespace paddle::framework;  // NOLINT
  using namespace paddle::platform;   // NOLINT

  Tensor mat_a;
  Tensor vec_b;
  Tensor vec_c;
=======
  paddle::framework::Tensor mat_a;
  paddle::framework::Tensor vec_b;
  paddle::framework::Tensor vec_c;
>>>>>>> 46c90ea6

  paddle::platform::CPUPlace cpu_place;
  paddle::platform::CUDAPlace gpu_place(0);
  paddle::platform::CUDADeviceContext context(gpu_place);

  T* data_a = mat_a.mutable_data<T>({m, n}, cpu_place);
  T* data_b = vec_b.mutable_data<T>({trans ? m : n}, cpu_place);
  T* data_c = vec_c.mutable_data<T>({trans ? n : m}, cpu_place);

  paddle::framework::Tensor g_mat_a;
  paddle::framework::Tensor g_vec_b;
  paddle::framework::Tensor g_vec_c;
  T* g_data_a = g_mat_a.mutable_data<T>(mat_a.dims(), gpu_place);
  T* g_data_b = g_vec_b.mutable_data<T>(vec_b.dims(), gpu_place);
  T* g_data_c = g_vec_c.mutable_data<T>(vec_c.dims(), gpu_place);

  for (int i = 0; i < mat_a.numel(); ++i) {
    data_a[i] = static_cast<T>(i);
  }
  for (int i = 0; i < vec_b.numel(); ++i) {
    data_b[i] = static_cast<T>(i);
  }

  paddle::framework::TensorCopySync(mat_a, gpu_place, &g_mat_a);
  paddle::framework::TensorCopySync(vec_b, gpu_place, &g_vec_b);

  paddle::operators::math::gemv<paddle::platform::CUDADeviceContext, T>(
      context, trans, static_cast<int>(m), static_cast<int>(n), 1., g_data_a,
      g_data_b, 0., g_data_c);

  paddle::framework::TensorCopySync(g_vec_c, cpu_place, &vec_c);

  if (!trans) {
    for (int i = 0; i < m; ++i) {
      T sum = 0.0;
      for (int j = 0; j < n; ++j) {
        sum += data_a[i * n + j] * data_b[j];
      }
      ASSERT_FLOAT_EQ(data_c[i], sum);
    }
  } else {
    for (int i = 0; i < n; ++i) {
      T sum = 0.0;
      for (int j = 0; j < m; ++j) {
        sum += data_a[j * n + i] * data_b[j];
      }
      ASSERT_FLOAT_EQ(data_c[i], sum);
    }
  }
}

TEST(math_function, gemv) {
  GemvTest<float>(3, 13, false);
  GemvTest<double>(3, 13, false);
  GemvTest<float>(3, 13, true);
  GemvTest<double>(3, 13, true);
}<|MERGE_RESOLUTION|>--- conflicted
+++ resolved
@@ -24,16 +24,11 @@
 }
 
 TEST(math_function, notrans_mul_trans_fp32) {
-<<<<<<< HEAD
-  using namespace paddle::framework;  // NOLINT
-  using namespace paddle::platform;   // NOLINT
-=======
   paddle::framework::Tensor input1;
   paddle::framework::Tensor input1_gpu;
   paddle::framework::Tensor input2_gpu;
   paddle::framework::Tensor out_gpu;
   paddle::framework::Tensor out;
->>>>>>> 46c90ea6
 
   paddle::platform::CPUPlace cpu_place;
   paddle::platform::CUDAPlace gpu_place(0);
@@ -62,22 +57,11 @@
 }
 
 TEST(math_function, notrans_mul_trans_fp16) {
-<<<<<<< HEAD
-  using namespace paddle::framework;  // NOLINT
-  using namespace paddle::platform;   // NOLINT
-
-  Tensor input1;
-  Tensor input1_gpu;
-  Tensor input2_gpu;
-  Tensor out_gpu;
-  Tensor out;
-=======
   paddle::framework::Tensor input1;
   paddle::framework::Tensor input1_gpu;
   paddle::framework::Tensor input2_gpu;
   paddle::framework::Tensor out_gpu;
   paddle::framework::Tensor out;
->>>>>>> 46c90ea6
 
   paddle::platform::CPUPlace cpu_place;
   paddle::platform::CUDAPlace gpu_place(0);
@@ -113,16 +97,11 @@
 }
 
 TEST(math_function, trans_mul_notrans_fp32) {
-<<<<<<< HEAD
-  using namespace paddle::framework;  // NOLINT
-  using namespace paddle::platform;   // NOLINT
-=======
   paddle::framework::Tensor input1;
   paddle::framework::Tensor input1_gpu;
   paddle::framework::Tensor input2_gpu;
   paddle::framework::Tensor out_gpu;
   paddle::framework::Tensor out;
->>>>>>> 46c90ea6
 
   paddle::platform::CPUPlace cpu_place;
   paddle::platform::CUDAPlace gpu_place(0);
@@ -156,22 +135,11 @@
 }
 
 TEST(math_function, trans_mul_notrans_fp16) {
-<<<<<<< HEAD
-  using namespace paddle::framework;  // NOLINT
-  using namespace paddle::platform;   // NOLINT
-
-  Tensor input1;
-  Tensor input1_gpu;
-  Tensor input2_gpu;
-  Tensor out_gpu;
-  Tensor out;
-=======
   paddle::framework::Tensor input1;
   paddle::framework::Tensor input1_gpu;
   paddle::framework::Tensor input2_gpu;
   paddle::framework::Tensor out_gpu;
   paddle::framework::Tensor out;
->>>>>>> 46c90ea6
 
   paddle::platform::CPUPlace cpu_place;
   paddle::platform::CUDAPlace gpu_place(0);
@@ -219,17 +187,12 @@
 }
 
 TEST(math_function, gemm_notrans_cublas_fp32) {
-<<<<<<< HEAD
-  using namespace paddle::framework;  // NOLINT
-  using namespace paddle::platform;   // NOLINT
-=======
   paddle::framework::Tensor input1;
   paddle::framework::Tensor input2;
   paddle::framework::Tensor input3;
   paddle::framework::Tensor input1_gpu;
   paddle::framework::Tensor input2_gpu;
   paddle::framework::Tensor input3_gpu;
->>>>>>> 46c90ea6
 
   paddle::platform::CPUPlace cpu_place;
   paddle::platform::CUDAPlace gpu_place(0);
@@ -278,24 +241,12 @@
 }
 
 TEST(math_function, gemm_notrans_cublas_fp16) {
-<<<<<<< HEAD
-  using namespace paddle::framework;  // NOLINT
-  using namespace paddle::platform;   // NOLINT
-
-  Tensor input1;
-  Tensor input2;
-  Tensor input3;
-  Tensor input1_gpu;
-  Tensor input2_gpu;
-  Tensor input3_gpu;
-=======
   paddle::framework::Tensor input1;
   paddle::framework::Tensor input2;
   paddle::framework::Tensor input3;
   paddle::framework::Tensor input1_gpu;
   paddle::framework::Tensor input2_gpu;
   paddle::framework::Tensor input3_gpu;
->>>>>>> 46c90ea6
 
   paddle::platform::CPUPlace cpu_place;
   paddle::platform::CUDAPlace gpu_place(0);
@@ -328,15 +279,8 @@
   paddle::platform::float16* c =
       input3_gpu.mutable_data<paddle::platform::float16>(gpu_place);
 
-<<<<<<< HEAD
   GetBlas<float16>(context).GEMM(false, false, m, n, k, float16(1), a, 3, b + 1,
                                  4, float16(1), c + 1, 4);
-=======
-  paddle::operators::math::gemm<paddle::platform::CUDADeviceContext,
-                                paddle::platform::float16>(
-      context, false, false, m, n, k, paddle::platform::float16(1), a, 3, b + 1,
-      4, paddle::platform::float16(1), c + 1, 4);
->>>>>>> 46c90ea6
 
   paddle::framework::TensorCopySync(input3_gpu, cpu_place, &input3);
 
@@ -358,24 +302,12 @@
 }
 
 TEST(math_function, gemm_trans_cublas_fp32) {
-<<<<<<< HEAD
-  using namespace paddle::framework;  // NOLINT
-  using namespace paddle::platform;   // NOLINT
-
-  Tensor input1;
-  Tensor input2;
-  Tensor input3;
-  Tensor input1_gpu;
-  Tensor input2_gpu;
-  Tensor input3_gpu;
-=======
   paddle::framework::Tensor input1;
   paddle::framework::Tensor input2;
   paddle::framework::Tensor input3;
   paddle::framework::Tensor input1_gpu;
   paddle::framework::Tensor input2_gpu;
   paddle::framework::Tensor input3_gpu;
->>>>>>> 46c90ea6
 
   paddle::platform::CPUPlace cpu_place;
   paddle::platform::CUDAPlace gpu_place(0);
@@ -418,17 +350,12 @@
 }
 
 TEST(math_function, gemm_trans_cublas_fp16) {
-<<<<<<< HEAD
-  using namespace paddle::framework;  // NOLINT
-  using namespace paddle::platform;   // NOLINT
-=======
   paddle::framework::Tensor input1;
   paddle::framework::Tensor input2;
   paddle::framework::Tensor input3;
   paddle::framework::Tensor input1_gpu;
   paddle::framework::Tensor input2_gpu;
   paddle::framework::Tensor input3_gpu;
->>>>>>> 46c90ea6
 
   paddle::platform::CPUPlace cpu_place;
   paddle::platform::CUDAPlace gpu_place(0);
@@ -461,15 +388,12 @@
   paddle::platform::float16* c =
       input3_gpu.mutable_data<paddle::platform::float16>(gpu_place);
 
-<<<<<<< HEAD
   GetBlas<float16>(context).GEMM(false, true, m, n, k, float16(1), a, 3, b + 3,
                                  3, float16(1), c + 1, 4);
-=======
   paddle::operators::math::gemm<paddle::platform::CUDADeviceContext,
                                 paddle::platform::float16>(
       context, false, true, m, n, k, paddle::platform::float16(1), a, 3, b + 3,
       3, paddle::platform::float16(1), c + 1, 4);
->>>>>>> 46c90ea6
 
   paddle::framework::TensorCopySync(input3_gpu, cpu_place, &input3);
 
@@ -486,18 +410,9 @@
 
 template <typename T>
 void GemvTest(int m, int n, bool trans) {
-<<<<<<< HEAD
-  using namespace paddle::framework;  // NOLINT
-  using namespace paddle::platform;   // NOLINT
-
-  Tensor mat_a;
-  Tensor vec_b;
-  Tensor vec_c;
-=======
   paddle::framework::Tensor mat_a;
   paddle::framework::Tensor vec_b;
   paddle::framework::Tensor vec_c;
->>>>>>> 46c90ea6
 
   paddle::platform::CPUPlace cpu_place;
   paddle::platform::CUDAPlace gpu_place(0);
