/* Copyright (c) 2016 PaddlePaddle Authors. All Rights Reserved.

Licensed under the Apache License, Version 2.0 (the "License");
you may not use this file except in compliance with the License.
You may obtain a copy of the License at

http://www.apache.org/licenses/LICENSE-2.0

Unless required by applicable law or agreed to in writing, software
distributed under the License is distributed on an "AS IS" BASIS,
WITHOUT WARRANTIES OR CONDITIONS OF ANY KIND, either express or implied.
See the License for the specific language governing permissions and
limitations under the License. */
#include <Python.h>
#include <algorithm>
#include <map>
#include <memory>
#include <mutex>  // NOLINT // for call_once
#include <string>
#include <unordered_map>
#include <utility>
#include <vector>

#include "paddle/fluid/framework/executor.h"
#include "paddle/fluid/framework/feed_fetch_method.h"
#include "paddle/fluid/framework/framework.pb.h"
#include "paddle/fluid/framework/ir/pass_builder.h"
#include "paddle/fluid/framework/lod_rank_table.h"
#include "paddle/fluid/framework/lod_tensor.h"
#include "paddle/fluid/framework/lod_tensor_array.h"
#include "paddle/fluid/framework/op_registry.h"
#include "paddle/fluid/framework/parallel_executor.h"
#include "paddle/fluid/framework/prune.h"
#include "paddle/fluid/framework/reader.h"
#include "paddle/fluid/framework/selected_rows.h"
#include "paddle/fluid/framework/version.h"
#include "paddle/fluid/imperative/layer.h"
#include "paddle/fluid/memory/allocation/allocator_strategy.h"
#include "paddle/fluid/operators/activation_op.h"
#include "paddle/fluid/operators/py_func_op.h"
#include "paddle/fluid/operators/reader/lod_tensor_blocking_queue.h"
#include "paddle/fluid/platform/cpu_info.h"
#include "paddle/fluid/platform/enforce.h"
#include "paddle/fluid/platform/init.h"
#include "paddle/fluid/platform/place.h"
#include "paddle/fluid/platform/profiler.h"
#include "paddle/fluid/pybind/async_executor_py.h"
#include "paddle/fluid/pybind/const_value.h"
#include "paddle/fluid/pybind/exception.h"
#include "paddle/fluid/pybind/imperative.h"
#include "paddle/fluid/pybind/protobuf.h"
#include "paddle/fluid/pybind/pybind.h"  // NOLINT
#include "paddle/fluid/pybind/recordio.h"
#include "paddle/fluid/pybind/tensor_py.h"

#include "paddle/fluid/string/to_string.h"

#ifdef PADDLE_WITH_CUDA
#ifndef _WIN32
#include "paddle/fluid/operators/nccl/nccl_gpu_common.h"
#endif
#include "paddle/fluid/platform/cuda_profiler.h"
#include "paddle/fluid/platform/gpu_info.h"
#endif

#include "pybind11/stl.h"

DEFINE_bool(reader_queue_speed_test_mode, false,
            "If set true, the queue.pop will only get data from queue but not "
            "remove the data from queue for speed testing");

// disable auto conversion to list in Python
PYBIND11_MAKE_OPAQUE(paddle::framework::LoDTensorArray);

namespace paddle {
namespace pybind {
bool IsCompiledWithCUDA() {
#ifndef PADDLE_WITH_CUDA
  return false;
#else
  return true;
#endif
}

bool IsCompiledWithBrpc() {
#if defined(PADDLE_WITH_BRPC) || defined(PADDLE_WITH_BRPC_RDMA)
  return true;
#else
  return false;
#endif
}

bool IsCompiledWithDIST() {
#ifdef PADDLE_WITH_DISTRIBUTE
  return true;
#else
  return false;
#endif
}

PYBIND11_MODULE(core, m) {
  // Not used, just make sure cpu_info.cc is linked.
  paddle::platform::CpuTotalPhysicalMemory();

  paddle::memory::allocation::UseAllocatorStrategyGFlag();
  m.doc() = "C++ core of PaddlePaddle";

  // using framework in this function. Since it is inside a function, it will
  // not cause namespace pollution.
  using namespace paddle::framework;  // NOLINT

  BindException(&m);

  m.def(
      "_append_python_callable_object_and_return_id",
      [](py::object py_obj) -> size_t {
        return paddle::operators::AppendPythonCallableObjectAndReturnId(py_obj);
      });

  py::class_<imperative::VarBase, PyVarBase>(m, "VarBase", R"DOC()DOC")
      .def(py::init<>())
      .def("_run_backward",
           [](imperative::VarBase &self, framework::Scope *scope) {
             self.RunBackward(scope);
           })
      .def("_grad", &imperative::VarBase::Grad)
      .def_property(
          "desc",
          [](const imperative::VarBase &self) { return self.var_desc_; },
          [](imperative::VarBase &self, framework::VarDesc *var_desc) {
            self.var_desc_ = var_desc;
          },
          py::return_value_policy::reference);

  py::class_<imperative::OpBase, PyOpBase>(m, "OpBase", R"DOC()DOC")
      .def(py::init<>())
      .def_property(
          "desc", [](const imperative::OpBase &self) { return self.op_desc_; },
          [](imperative::OpBase &self, framework::OpDesc *op_desc) {
            if (op_desc) {
              self.op_desc_ = op_desc;
            }
          },
          py::return_value_policy::reference);

  py::class_<imperative::Layer, PyLayer /* <--- trampoline*/> layer(m, "Layer");
  layer.def(py::init<>())
      .def("forward",
           [](imperative::Layer &self,
              const std::vector<imperative::VarBase> &inputs) {
             return self.Forward(inputs);
           })
      .def("backward", &imperative::Layer::Backward);
  BindTracer(&m);

  py::class_<Tensor>(m, "Tensor", py::buffer_protocol())
      .def_buffer(
          [](Tensor &self) -> py::buffer_info { return CastToPyBuffer(self); })
      .def("_get_dims",
           [](const Tensor &self) { return vectorize(self.dims()); })
      .def("_set_dims",
           [](Tensor &self, const std::vector<int64_t> &dim) {
             self.Resize(make_ddim(dim));
           })
      .def("_set_layout",
           [](Tensor &self, const std::string &layout) {
             self.set_layout(StringToDataLayout(layout));
           })
      .def("_alloc_float",
           [](Tensor &self, paddle::platform::CUDAPlace &place) {
             self.mutable_data<float>(place);
           })
      .def("_alloc_float",
           [](Tensor &self, paddle::platform::CPUPlace &place) {
             self.mutable_data<float>(place);
           })
      .def("_alloc_int",
           [](Tensor &self, paddle::platform::CPUPlace &place) {
             self.mutable_data<int>(place);
           })
      .def("_alloc_int",
           [](Tensor &self, paddle::platform::CUDAPlace &place) {
             self.mutable_data<int>(place);
           })
      .def("_alloc_int",
           [](Tensor &self, paddle::platform::CUDAPinnedPlace &place) {
             self.mutable_data<int>(place);
           })
      .def("_alloc_float",
           [](Tensor &self, paddle::platform::CUDAPinnedPlace &place) {
             self.mutable_data<float>(place);
           })
      .def("set", PyCPUTensorSetFromArray<float>)
      .def("set", PyCPUTensorSetFromArray<int>)
      .def("set", PyCPUTensorSetFromArray<double>)
      .def("set", PyCPUTensorSetFromArray<int64_t>)
      .def("set", PyCPUTensorSetFromArray<bool>)
      .def("set", PyCPUTensorSetFromArray<uint16_t>)
      .def("set", PyCPUTensorSetFromArray<uint8_t>)
      .def("set", PyCPUTensorSetFromArray<int8_t>)
#ifdef PADDLE_WITH_CUDA
      .def("set", PyCUDATensorSetFromArray<float>)
      .def("set", PyCUDATensorSetFromArray<int>)
      .def("set", PyCUDATensorSetFromArray<double>)
      .def("set", PyCUDATensorSetFromArray<int64_t>)
      .def("set", PyCUDATensorSetFromArray<bool>)
      .def("set", PyCUDATensorSetFromArray<uint16_t>)
      .def("set", PyCUDATensorSetFromArray<uint8_t>)
      .def("set", PyCUDATensorSetFromArray<int8_t>)
      .def("set", PyCUDAPinnedTensorSetFromArray<float>)
      .def("set", PyCUDAPinnedTensorSetFromArray<int>)
      .def("set", PyCUDAPinnedTensorSetFromArray<double>)
      .def("set", PyCUDAPinnedTensorSetFromArray<int64_t>)
      .def("set", PyCUDAPinnedTensorSetFromArray<bool>)
      .def("set", PyCUDAPinnedTensorSetFromArray<uint16_t>)
      .def("set", PyCUDAPinnedTensorSetFromArray<uint8_t>)
      .def("set", PyCUDAPinnedTensorSetFromArray<int8_t>)
#endif
      .def("shape", [](Tensor &self) { return vectorize(self.dims()); })
      .def("_set_float_element", TensorSetElement<float>)
      .def("_get_float_element", TensorGetElement<float>)
      .def("_set_double_element", TensorSetElement<double>)
      .def("_get_double_element", TensorGetElement<double>)
      .def("_dtype", [](Tensor &self) { return self.type(); });

  py::class_<LoDTensor, Tensor>(m, "LoDTensor", R"DOC(
    LoDTensor is a Tensor with optional LoD information.

    np.array(lod_tensor) can convert LoDTensor to numpy array.
    lod_tensor.lod() can retrieve the LoD information.

    LoD is short for Level of Details and is usually used for varied sequence
    length. You can skip the following comment if you don't need optional LoD.

  For example:
     A LoDTensor X can look like the example below. It contains 2 sequences.
     The first has length 2 and the second has length 3, as described by x.lod.

     The first tensor dimension 5=2+3 is calculated from LoD if it's available.
     It means the total number of sequence element. In X, each element has 2
     columns, hence [5, 2].

      x.lod  = [[2, 3]]
      x.data = [[1, 2], [3, 4],
                [5, 6], [7, 8], [9, 10]]
      x.shape = [5, 2]

      LoD can have multiple levels (for example, a paragraph can have multiple
      sentences and a sentence can have multiple words). In the following
      LodTensor Y, the lod_level is 2. It means there are 2 sequence, the
      first sequence length is 2 (has 2 sub-sequences), the second one's
      length is 1. The first sequence's 2 sub-sequences have length 2 and 2,
      respectively. And the second sequence's 1 sub-sequence has length 3.

      y.lod = [[2 1], [2 2 3]]
      y.shape = [2+2+3, ...]

  Note:
      In above description, LoD is length-based. In Paddle internal
      implementation, lod is offset-based. Hence, internally,
      y.lod is represented as [[0, 2, 3], [0, 2, 4, 7]] (length-based
      equivlent would be [[2-0, 3-2], [2-0, 4-2, 7-4]]).

      Sometimes LoD is called recursive_sequence_length to be more
      self-explanatory. In this case, it must be length-based. Due to history
      reasons. when LoD is called lod in public API, it might be offset-based.
      Users should be careful about it.

        )DOC")
      .def_buffer(
          [](Tensor &self) -> py::buffer_info { return CastToPyBuffer(self); })
      .def("__init__",
           [](LoDTensor &instance, const std::vector<std::vector<size_t>>
                                       &recursive_sequence_lengths) {
             LoD new_lod;
             new_lod.reserve(recursive_sequence_lengths.size());
             std::copy(recursive_sequence_lengths.begin(),
                       recursive_sequence_lengths.end(),
                       std::back_inserter(new_lod));
             LoD new_offset_lod = ConvertToOffsetBasedLoD(new_lod);
             PADDLE_ENFORCE(
                 CheckLoD(new_offset_lod, -1),
                 "the provided recursive_sequence_lengths info is invalid");
             new (&instance) LoDTensor(new_offset_lod);
           })
      .def("__init__", [](LoDTensor &instance) { new (&instance) LoDTensor(); })
      // We implement offset based LOD in C++ while we use length based with
      // Python API. So we changed set_lod to set_recursive_sequence_lengths to
      // avoid misuse.
      // The discussion is here:
      // https://github.com/PaddlePaddle/Paddle/issues/10855
      .def("set_lod",
           [](LoDTensor &self, const std::vector<std::vector<size_t>> &lod) {
             // the input lod is offset-based level-of-detail info
             LoD new_lod;
             new_lod.reserve(lod.size());
             std::copy(lod.begin(), lod.end(), std::back_inserter(new_lod));
             PADDLE_ENFORCE(CheckLoD(new_lod, vectorize(self.dims()).front()),
                            "the provided lod info is invalid");
             self.set_lod(new_lod);
           })
      .def("set_recursive_sequence_lengths",
           [](LoDTensor &self, const std::vector<std::vector<size_t>>
                                   &recursive_sequence_lengths) {
             // the input recursive_sequence_lengths is length-based
             // level-of-detail info
             LoD new_lod;
             new_lod.reserve(recursive_sequence_lengths.size());
             std::copy(recursive_sequence_lengths.begin(),
                       recursive_sequence_lengths.end(),
                       std::back_inserter(new_lod));
             LoD new_offset_lod = ConvertToOffsetBasedLoD(new_lod);
             PADDLE_ENFORCE(
                 CheckLoD(new_offset_lod, vectorize(self.dims()).front()),
                 "the provided recursive_sequence_lengths info is invalid");
             self.set_lod(new_offset_lod);
           })
      .def("lod",
           [](LoDTensor &self) -> std::vector<std::vector<size_t>> {
             // output the offset-based lod info
             LoD lod = self.lod();
             std::vector<std::vector<size_t>> new_lod;
             new_lod.reserve(lod.size());
             std::copy(lod.begin(), lod.end(), std::back_inserter(new_lod));
             return new_lod;
           })
      // Set above comments of set_lod.
      .def("recursive_sequence_lengths",
           [](LoDTensor &self) -> std::vector<std::vector<size_t>> {
             // output the length-based lod info
             LoD lod = ConvertToLengthBasedLoD(self.lod());
             std::vector<std::vector<size_t>> new_lod;
             new_lod.reserve(lod.size());
             std::copy(lod.begin(), lod.end(), std::back_inserter(new_lod));
             return new_lod;
           })
      .def("has_valid_recursive_sequence_lengths", [](LoDTensor &self) -> bool {
        // Check that the lod info is valid and match the outermost
        // dimension of the LoDTensor data
        return CheckLoD(self.lod(), vectorize(self.dims()).front());
      });

  py::class_<SelectedRows>(m, "SelectedRows")
      .def("__init__",
           [](SelectedRows &instance) { new (&instance) SelectedRows(); })
      .def("__init__",
           [](SelectedRows &instance, const std::vector<int64_t> rows,
              const int64_t &height) {
             new (&instance) SelectedRows(rows, height);
           })
      .def("get_tensor",
           [](SelectedRows &self) { return self.mutable_value(); },
           py::return_value_policy::reference)
      .def("numel",
           [](SelectedRows &self) -> int64_t { return self.value().numel(); })
      .def("set_height", &SelectedRows::set_height)
      .def("height", &SelectedRows::height)
      .def("set_rows",
           [](SelectedRows &self, std::vector<int64_t> rows) {
#ifndef PADDLE_WITH_CUDA
             self.set_rows(rows);
#else
        Vector<int64_t> new_rows(rows);
        self.set_rows(new_rows);
#endif
           })
      .def("sync_index", [](SelectedRows &instance) { instance.SyncIndex(); })
      .def("rows", [](SelectedRows &self) {
        auto rows = self.rows();
        std::vector<int64_t> new_rows;
        new_rows.reserve(rows.size());
        std::copy(rows.begin(), rows.end(), std::back_inserter(new_rows));
        return new_rows;
      });

  py::class_<Variable>(m, "Variable", R"DOC(Variable Class.

All parameter, weight, gradient are variables in Paddle.
)DOC")
      .def("is_int", [](const Variable &var) { return var.IsType<int>(); })
      .def("set_int",
           [](Variable &var, int val) -> void { *var.GetMutable<int>() = val; })
      .def("get_int", [](const Variable &var) -> int { return var.Get<int>(); })
      .def("is_float", [](const Variable &var) { return var.IsType<float>(); })
      .def("set_float",
           [](Variable &var, float val) -> void {
             *var.GetMutable<float>() = val;
           })
      .def("get_float",
           [](const Variable &var) -> float { return var.Get<float>(); })
      .def("get_tensor",
           [](Variable &self) -> LoDTensor * {
             return self.GetMutable<LoDTensor>();
           },
           py::return_value_policy::reference)
      .def("get_lod_rank_table",
           [](Variable &self) { return self.GetMutable<LoDRankTable>(); },
           py::return_value_policy::reference)
      .def("get_selected_rows",
           [](Variable &self) -> SelectedRows * {
             return self.GetMutable<SelectedRows>();
           },
           py::return_value_policy::reference)
      .def("get_lod_tensor_array",
           [](Variable &self) { return self.GetMutable<LoDTensorArray>(); },
           py::return_value_policy::reference)
#if (defined(PADDLE_WITH_CUDA) && !defined(_WIN32))
      .def("get_communicator",
           [](Variable &self) -> platform::Communicator * {
             return self.GetMutable<platform::Communicator>();
           },
           py::return_value_policy::reference)
#endif
      .def("get_reader",
           [](Variable &self) -> framework::ReaderHolder * {
             PADDLE_ENFORCE(self.IsType<framework::ReaderHolder>());
             return self.GetMutable<framework::ReaderHolder>();
           },
           py::return_value_policy::reference);

  py::class_<framework::ReaderHolder>(m, "Reader", "")
      .def("reset", &framework::ReaderHolder::ResetAll);

  using LoDTensorBlockingQueue =
      ::paddle::operators::reader::LoDTensorBlockingQueue;
  using LoDTensorBlockingQueueHolder =
      ::paddle::operators::reader::LoDTensorBlockingQueueHolder;
  py::class_<LoDTensorBlockingQueue, std::shared_ptr<LoDTensorBlockingQueue>>(
      m, "LoDTensorBlockingQueue", "")
      .def("push",
           [](LoDTensorBlockingQueue &self,
              const std::vector<framework::LoDTensor> &lod_tensor_vec) {
             pybind11::gil_scoped_release release;
             return self.Push(lod_tensor_vec);
           })
      .def("size", &LoDTensorBlockingQueue::Size)
      .def("capacity", &LoDTensorBlockingQueue::Cap)
      .def("close", &LoDTensorBlockingQueue::Close)
      .def("is_closed", &LoDTensorBlockingQueue::IsClosed);

  m.def("init_lod_tensor_blocking_queue",
        [](Variable &var, size_t capacity,
           const std::vector<std::vector<int64_t>> &shapes)
            -> std::shared_ptr<LoDTensorBlockingQueue> {
              std::vector<DDim> dims(shapes.size());
              std::transform(shapes.begin(), shapes.end(), dims.begin(),
                             [](const std::vector<int64_t> &shape) {
                               return make_ddim(shape);
                             });
              auto *holder = var.GetMutable<LoDTensorBlockingQueueHolder>();
              holder->InitOnce(capacity, dims,
                               FLAGS_reader_queue_speed_test_mode);
              return holder->GetQueue();
            },
        py::return_value_policy::copy);

  py::class_<Scope>(m, "Scope", R"DOC(
    Scope is an association of a name to Variable. All variables belong to Scope.

    Variables in a parent scope can be retrieved from local scope.

    You need to specify a scope to run a Net, i.e., `exe.Run(&scope)`.
    One net can run in different scopes and update different variable in the
    scope.

    You can create var in a scope and get it from the scope.

    Examples:
        .. code-block:: python

          # create tensor from a scope and set value to it.
          param = scope.var('Param').get_tensor()
          param_array = np.full((height, row_numel), 5.0).astype("float32")
          param.set(param_array, place)

        )DOC")
      .def("var",
           [](Scope &self, const std::string &name) -> Variable * {
             return self.Var(name);
           },
           py::return_value_policy::reference)
      .def("find_var", &Scope::FindVar, py::return_value_policy::reference)
      .def(py::init<>())
      .def("new_scope", [](Scope &self) -> Scope * { return &self.NewScope(); },
           py::return_value_policy::reference)
      .def("drop_kids", &Scope::DropKids);

  //! @note: Be careful! PyBind will return std::string as an unicode, not
  //! Python str. If you want a str object, you should cast them in Python.
  m.def("get_all_op_protos", []() -> std::vector<py::bytes> {
    std::vector<py::bytes> ret_values;
    for (auto &iter : OpInfoMap::Instance().map()) {
      auto &info = iter.second;
      if (info.HasOpProtoAndChecker()) {
        std::string str;
        PADDLE_ENFORCE(
            info.Proto().SerializeToString(&str),
            "Serialize OpProto Error. This could be a bug of Paddle.");
        ret_values.emplace_back(str);
      }
    }
    return ret_values;
  });
  m.def(
      "get_grad_op_desc", [](const OpDesc &op_desc,
                             const std::unordered_set<std::string> &no_grad_set,
                             const std::vector<BlockDesc *> &grad_sub_block) {
        std::unordered_map<std::string, std::string> grad_to_var;
        std::vector<std::unique_ptr<OpDesc>> grad_op_descs =
            framework::OpInfoMap::Instance()
                .Get(op_desc.Type())
                .GradOpMaker()(op_desc, no_grad_set, &grad_to_var,
                               grad_sub_block);
        std::vector<OpDesc *> grad_op_desc_ptrs(grad_op_descs.size());
        std::transform(grad_op_descs.begin(), grad_op_descs.end(),
                       grad_op_desc_ptrs.begin(),
                       [](std::unique_ptr<OpDesc> &p) { return p.release(); });
        return std::make_pair(grad_op_desc_ptrs, grad_to_var);
      });
  m.def("prune", [](const ProgramDesc &origin,
                    const std::vector<std::array<size_t, 2>> &targets) {
    ProgramDesc prog_with_targets(origin);
    for (const auto &t : targets) {
      prog_with_targets.MutableBlock(t[0])->Op(t[1])->SetIsTarget(true);
    }
    proto::ProgramDesc pruned_desc;
    Prune(*prog_with_targets.Proto(), &pruned_desc);
    return new ProgramDesc(pruned_desc);
  });
  m.def("empty_var_name",
        []() { return std::string(framework::kEmptyVarName); });
  m.def("grad_var_suffix",
        []() { return std::string(framework::kGradVarSuffix); });
  m.def_submodule(
       "var_names",
       "The module will return special predefined variable name in Paddle")
      .def("empty", []() { return kEmptyVarName; })
      .def("temp", []() { return kTempVarName; });
  // clang-format off
  py::class_<paddle::platform::DeviceContext>(m, "DeviceContext")
      .def_static("create",
                  [](paddle::platform::CPUPlace& place)
                      -> paddle::platform::DeviceContext* {
                    return new paddle::platform::CPUDeviceContext();
                  })
      .def_static("create",
                  [](paddle::platform::CUDAPlace& place)
                      -> paddle::platform::DeviceContext* {
#ifndef PADDLE_WITH_CUDA
                    PADDLE_THROW("CUDAPlace is not supported in CPU device.");
#else
                    return new paddle::platform::CUDADeviceContext(place);
#endif
                  })
          .def_static("create",
                [](paddle::platform::CUDAPinnedPlace& place)
                        -> paddle::platform::DeviceContext* {
#ifndef PADDLE_WITH_CUDA
                  PADDLE_THROW(
                        "CUDAPinnedPlace is not supported in CPU device.");
#else
                  return new paddle::platform::CUDAPinnedDeviceContext(place);
#endif
                });;
// clang-format on
#if (defined(PADDLE_WITH_CUDA) && !defined(_WIN32))
  py::class_<platform::Communicator>(m, "Communicator").def(py::init<>());
#endif
  py::class_<platform::CUDAPlace>(m, "CUDAPlace")
      .def(py::init<int>())
      .def("__str__", string::to_string<const platform::CUDAPlace &>);

  py::class_<paddle::platform::CPUPlace>(m, "CPUPlace")
      .def(py::init<>())
      .def("__str__", string::to_string<const platform::CPUPlace &>);

  py::class_<paddle::platform::CUDAPinnedPlace>(m, "CUDAPinnedPlace")
      .def(py::init<>())
      .def("__str__", string::to_string<const platform::CUDAPinnedPlace &>);

  py::class_<platform::Place>(m, "Place")
      .def(py::init<>())
      .def("set_place",
           [](platform::Place &self, const platform::CPUPlace &cpu_place) {
             self = cpu_place;
           })
      .def("set_place",
           [](platform::Place &self, const platform::CUDAPlace &gpu_place) {
             self = gpu_place;
           })
      .def("set_place", [](platform::Place &self,
                           const platform::CUDAPinnedPlace &cuda_pinned_place) {
        self = cuda_pinned_place;
      });

  py::class_<OperatorBase>(m, "Operator")
      .def_static("create",
                  [](py::bytes protobin) {
                    proto::OpDesc desc;
                    PADDLE_ENFORCE(desc.ParsePartialFromString(protobin),
                                   "Cannot parse user input to OpDesc");
                    PADDLE_ENFORCE(desc.IsInitialized(),
                                   "User OpDesc is not initialized, reason %s",
                                   desc.InitializationErrorString());
                    return OpRegistry::CreateOp(desc);
                  })
      .def("run",
           [](OperatorBase &self, const Scope &scope,
              const platform::CPUPlace &place) { self.Run(scope, place); })
      .def("run",
           [](OperatorBase &self, const Scope &scope,
              const platform::CUDAPlace &place) { self.Run(scope, place); })
      .def("run",
           [](OperatorBase &self, const Scope &scope,
              const platform::CUDAPinnedPlace &place) {
             self.Run(scope, place);
           })
      .def("type",
           [](const OperatorBase &op) -> std::string { return op.Type(); })
      .def("outputs",
           [](const OperatorBase &op)
               -> std::map<std::string, std::vector<std::string>> {
                 return op.Outputs();
               })
      .def("output_vars",
           [](const OperatorBase &op) { return op.OutputVars(true); })
      .def("inputs", [](const OperatorBase &op) { return op.Inputs(); })
      .def("input_vars", [](const OperatorBase &op) { return op.InputVars(); })
      .def("__str__", &OperatorBase::DebugString)
      .def("no_intermediate_outputs",
           [](const OperatorBase &op) { return op.OutputVars(false); })
      .def("support_gpu", &OperatorBase::SupportGPU);

  py::class_<framework::Executor>(m, "Executor")
      .def(py::init<const platform::Place &>())
      .def("close", &Executor::Close)
      .def("run", [](Executor &self, const ProgramDesc &prog, Scope *scope,
                     int block_id, bool create_local_scope, bool create_vars) {
        pybind11::gil_scoped_release release;
        self.Run(prog, scope, block_id, create_local_scope, create_vars);
      });

  m.def("init_gflags", framework::InitGflags);
  m.def("init_glog", framework::InitGLOG);
  m.def("init_devices",
        [](bool init_p2p) { framework::InitDevices(init_p2p); });

  m.def("is_compiled_with_cuda", IsCompiledWithCUDA);
  m.def("is_compiled_with_brpc", IsCompiledWithBrpc);
  m.def("is_compiled_with_dist", IsCompiledWithDIST);
#ifdef PADDLE_WITH_CUDA
  m.def("is_float16_supported", [](const platform::CUDAPlace &place) -> bool {
    // Only GPUs with Compute Capability >= 53 support float16
    return platform::GetCUDAComputeCapability(place.device) >= 53;
  });
#endif

  m.def("set_feed_variable", framework::SetFeedVariable);
  m.def("get_fetch_variable", framework::GetFetchVariable);
  m.def("get_variable_tensor", framework::GetVariableTensor);

  m.def("_is_program_version_supported", IsProgramVersionSupported);

  BindProgramDesc(&m);
  BindBlockDesc(&m);
  BindVarDsec(&m);
  BindOpDesc(&m);
  BindConstValue(&m);

  py::class_<framework::LoDRankTable>(m, "LodRankTable")
      .def("items", [](framework::LoDRankTable &table) {
        std::vector<std::pair<size_t, size_t>> res;
        for (auto &item : table.items()) {
          res.push_back({item.index, item.length});
        }
        return res;
      });

  py::class_<LoDTensorArray>(m, "LoDTensorArray")
      .def("__init__",
           [](LoDTensorArray &instance) { new (&instance) LoDTensorArray(); })
      .def("__getitem__",
           [](LoDTensorArray &self, size_t i) { return &self.at(i); },
           py::return_value_policy::reference)
      .def("__len__", [](LoDTensorArray &self) { return self.size(); })
      .def("__setitem__",
           [](LoDTensorArray &self, size_t i, const LoDTensor &t) {
             PADDLE_ENFORCE_LT(i, self.size());
             self[i].ShareDataWith(t);
             self[i].set_lod(t.lod());
           })
      .def("append", [](LoDTensorArray &self, const LoDTensor &t) {
        self.emplace_back();
        self.back().ShareDataWith(t);
        self.back().set_lod(t.lod());
      });

  m.def("IsInplace",
        [](std::string op) -> bool { return operators::IsInplace(op); });

  m.def("op_support_gpu", OpSupportGPU);
#ifdef PADDLE_WITH_CUDA
  m.def("get_cuda_device_count", platform::GetCUDADeviceCount);

#ifndef _WIN32
  m.def("nvprof_init", platform::CudaProfilerInit);
  m.def("nvprof_start", platform::CudaProfilerStart);
  m.def("nvprof_stop", platform::CudaProfilerStop);
#endif
#endif

  py::enum_<platform::ProfilerState>(m, "ProfilerState", py::arithmetic())
      .value("kDisabled", platform::ProfilerState::kDisabled)
      .value("kCPU", platform::ProfilerState::kCPU)
      .value("kCUDA", platform::ProfilerState::kCUDA)
      .value("kAll", platform::ProfilerState::kAll)
      .export_values();

  py::enum_<platform::EventSortingKey>(m, "EventSortingKey", py::arithmetic())
      .value("kDefault", platform::EventSortingKey::kDefault)
      .value("kCalls", platform::EventSortingKey::kCalls)
      .value("kTotal", platform::EventSortingKey::kTotal)
      .value("kMin", platform::EventSortingKey::kMin)
      .value("kMax", platform::EventSortingKey::kMax)
      .value("kAve", platform::EventSortingKey::kAve)
      .export_values();

  m.def("enable_profiler", platform::EnableProfiler);
  m.def("disable_profiler", platform::DisableProfiler);
  m.def("is_profiler_enabled", platform::IsProfileEnabled);
  m.def("reset_profiler", platform::ResetProfiler);

  py::class_<ir::Pass, std::shared_ptr<ir::Pass>> pass(m, "Pass");
  pass.def(py::init())
      .def(
          "set_str",
          [](ir::Pass &self, const std::string &name, const std::string &attr) {
            self.Set<std::string>(name, new std::string(attr));
          })
      .def("set_int", [](ir::Pass &self, const std::string &name,
                         int val) { self.Set<const int>(name, new int(val)); })
      .def("type", &ir::Pass::Type);

  py::class_<ir::PassBuilder, std::shared_ptr<ir::PassBuilder>> pb(
      m, "PassBuilder");
  pb.def(py::init())
      .def("append_pass",
           [](ir::PassBuilder &self,
              const std::string &pass_type) -> std::shared_ptr<ir::Pass> {
             return self.AppendPass(pass_type);
           })
      .def("all_passes", [](ir::PassBuilder &self) { return self.AllPasses(); })
      .def("insert_pass",
           [](ir::PassBuilder &self, size_t idx, const std::string &pass_type) {
             return self.InsertPass(idx, pass_type);
           })
      .def("remove_pass",
           [](ir::PassBuilder &self, size_t idx) { self.RemovePass(idx); });

  // -- python binds for parallel executor.
  py::class_<ParallelExecutor> pe(m, "ParallelExecutor");
  py::class_<ExecutionStrategy> exec_strategy(pe, "ExecutionStrategy", R"DOC(
    ExecutionStrategy allows the user to more preciously control how to run
    the program in ParallelExecutor by setting the property.

    Examples:
        .. code-block:: python

          exec_strategy = fluid.ExecutionStrategy()
          exec_strategy.num_threads = 4

          train_exe = fluid.ParallelExecutor(use_cuda=True,
                                             loss_name=loss.name,
                                             exec_strategy=exec_strategy)

          train_loss, = train_exe.run([loss.name], feed=feed_dict)

        )DOC");

  exec_strategy.def(py::init())
      .def_property(
          "num_threads",
          [](const ExecutionStrategy &self) { return self.num_threads_; },
          [](ExecutionStrategy &self, size_t num_threads) {
            self.num_threads_ = num_threads;
          },
          R"DOC(The type is INT, num_threads represents the size of thread pool that
            used to run the operators of the current program in ParallelExecutor.
            If :math:`num\_threads=1`, all the operators will execute one by one,
            but the order maybe difference between iterations.
            If it is not set, it will be set in ParallelExecutor according to the
            device type and device count, for GPU, :math:`num\_threads=device\_count*4`, for CPU,
            :math:`num\_threads=CPU\_NUM*4`, the explanation of:math:`CPU\_NUM` is in ParallelExecutor.
            if it is not set, ParallelExecutor will get the cpu count by calling
            `multiprocessing.cpu_count()`. Default 0.)DOC")
      .def_property(
          "use_cuda",
          [](const ExecutionStrategy &self) { return self.use_cuda_; },
          [](ExecutionStrategy &self, bool use_cuda) {
            self.use_cuda_ = use_cuda;
          })  // FIXME(chengduo): Doesn't add doc for 'use_cuda', use_cuda may
      // make user confuse, because ParallelExecutor has a parameter named
      // 'use_cuda' too, in current implementation, ParallelExecutor's
      // 'use_cuda' will rewrite ExecutionStrategy's 'use_cuda'.
      .def_property(
          "allow_op_delay",
          [](const ExecutionStrategy &self) { return self.allow_op_delay_; },
          [](ExecutionStrategy &self, bool allow_op_delay) {
            self.allow_op_delay_ = allow_op_delay;
          },
          R"DOC(The type is BOOL, allow_op_delay represents whether to delay the
                communication operators to run, it may make the execution faster.
                Note that in some models, allow_op_delay may cause program hang. Default False.)DOC")
      .def_property(
          "num_iteration_per_drop_scope",
          [](const ExecutionStrategy &self) {
            return self.num_iteration_per_drop_scope_;
          },
          [](ExecutionStrategy &self, size_t num_iteration_per_drop_scope) {
            self.num_iteration_per_drop_scope_ = num_iteration_per_drop_scope;
          },
          R"DOC(The type is INT, num_iteration_per_drop_scope indicates how
                many iterations to clean up the temp variables which
                is generated during execution. It may make the execution faster,
                because the temp variable's shape maybe the same between two iterations. Default 100.

                NOTES:
                    1. If you fetch data when calling the 'run', the ParallelExecutor
                       will clean up the temp variables at the end of the current iteration.
                    2. In some NLP model, it may cause the GPU memory is insufficient,
                       in this case, you should reduce `num_iteration_per_drop_scope`.
              )DOC")
      .def_property("_dry_run",
                    [](const ExecutionStrategy &self) { return self.dry_run_; },
                    [](ExecutionStrategy &self, bool dry_run) {
                      self.dry_run_ = dry_run;
                    });

  exec_strategy.def_property(
      "use_experimental_executor",
      [](const ExecutionStrategy &self) {
        return self.type_ == ExecutionStrategy::kExperimental;
      },
      [](ExecutionStrategy &self, bool experimental) {
        self.type_ = experimental ? ExecutionStrategy::kExperimental
                                  : ExecutionStrategy::kDefault;
      });

  py::class_<BuildStrategy> build_strategy(pe, "BuildStrategy", R"DOC(
    BuildStrategy allows the user to more preciously control how to
    build the SSA Graph in ParallelExecutor by setting the property.

    Examples:
        .. code-block:: python

          build_strategy = fluid.BuildStrategy()
          build_strategy.reduce_strategy = fluid.BuildStrategy.ReduceStrategy.Reduce

          train_exe = fluid.ParallelExecutor(use_cuda=True,
                                             loss_name=loss.name,
                                             build_strategy=build_strategy)

          train_loss, = train_exe.run([loss.name], feed=feed_dict)
)DOC");

  py::enum_<BuildStrategy::ReduceStrategy>(build_strategy, "ReduceStrategy")
      .value("Reduce", BuildStrategy::ReduceStrategy::kReduce)
      .value("AllReduce", BuildStrategy::ReduceStrategy::kAllReduce);
  py::enum_<BuildStrategy::GradientScaleStrategy>(build_strategy,
                                                  "GradientScaleStrategy")
      .value("CoeffNumDevice",
             BuildStrategy::GradientScaleStrategy::kCoeffNumDevice)
      .value("One", BuildStrategy::GradientScaleStrategy::kOne)
      .value("Customized", BuildStrategy::GradientScaleStrategy::kCustomized);

  build_strategy.def(py::init())
      .def_property(
          "reduce_strategy",
          [](const BuildStrategy &self) { return self.reduce_; },
          [](BuildStrategy &self, BuildStrategy::ReduceStrategy strategy) {
            PADDLE_ENFORCE(!self.IsFinalized(), "BuildStrategy is finlaized.");
            self.reduce_ = strategy;
          },
          R"DOC(The type is STR, there are two reduce strategies in ParallelExecutor,
                  'AllReduce' and 'Reduce'. If you want that all the parameters'
                  optimization are done on all devices independently, you should choose 'AllReduce';
                  if you choose 'Reduce', all the parameters' optimization will be evenly distributed
                  to different devices, and then broadcast the optimized parameter to other devices.
                  In some models, `Reduce` is faster. Default 'AllReduce'. )DOC")
      .def_property(
          "gradient_scale_strategy",
          [](const BuildStrategy &self) { return self.gradient_scale_; },
          [](BuildStrategy &self,
             BuildStrategy::GradientScaleStrategy strategy) {
            PADDLE_ENFORCE(!self.IsFinalized(), "BuildStrategy is finlaized.");
            self.gradient_scale_ = strategy;
          },
          R"DOC(The type is STR, there are three ways of defining :math:`loss@grad` in
                   ParallelExecutor, 'CoeffNumDevice', 'One' and 'Customized'. By default,
                   ParallelExecutor sets the :math:`loss@grad` according to the number of devices.
                   If you want to customize :math:`loss@grad`, you can choose 'Customized'.
                   Default 'CoeffNumDevice'.)DOC")
      .def_property(
          "debug_graphviz_path",
          [](const BuildStrategy &self) { return self.debug_graphviz_path_; },
          [](BuildStrategy &self, const std::string &path) {
            PADDLE_ENFORCE(!self.IsFinalized(), "BuildStrategy is finlaized.");
            self.debug_graphviz_path_ = path;
          },
          R"DOC(The type is STR, debug_graphviz_path indicate the path that
                    writing the SSA Graph to file in the form of graphviz, you.
                    It is useful for debugging. Default "")DOC")
      .def_property(
          "enable_data_balance",
          [](const BuildStrategy &self) { return self.enable_data_balance_; },
          [](BuildStrategy &self, bool b) {
            PADDLE_ENFORCE(!self.IsFinalized(), "BuildStrategy is finlaized.");
            self.enable_data_balance_ = b;
          })  // FIXME(chengudo): enable_data_balance seems not important
      .def_property(
          "enable_sequential_execution",
          [](const BuildStrategy &self) {
            return self.enable_sequential_execution_;
          },
          [](BuildStrategy &self, bool b) {
            PADDLE_ENFORCE(!self.IsFinalized(), "BuildStrategy is finlaized.");
            self.enable_sequential_execution_ = b;
          },
          R"DOC(The type is BOOL. If set True, the execution order of ops would be the same as what is in the program. Default False.)DOC")
      .def_property(
          "remove_unnecessary_lock",
          [](const BuildStrategy &self) {
            return self.remove_unnecessary_lock_;
          },
          [](BuildStrategy &self, bool b) {
            PADDLE_ENFORCE(!self.IsFinalized(), "BuildStrategy is finlaized.");
            self.remove_unnecessary_lock_ = b;
          },
          R"DOC(The type is BOOL. If set True, some locks in GPU ops would be released and ParallelExecutor would run faster. Default False.)DOC")
      .def_property(
          "num_trainers",
          [](const BuildStrategy &self) { return self.num_trainers_; },
          [](BuildStrategy &self, int num_trainers) {
            self.num_trainers_ = num_trainers;
          })
      .def_property(
          "trainers_endpoints",
          [](const BuildStrategy &self) { return self.trainers_endpoints_; },
          [](BuildStrategy &self,
             const std::vector<std::string> &trainers_endpoints) {
            self.trainers_endpoints_ = trainers_endpoints;
          })
      .def_property("trainer_id",
                    [](const BuildStrategy &self) { return self.trainer_id_; },
                    [](BuildStrategy &self, int trainer_id) {
                      self.trainer_id_ = trainer_id;
                    })
      .def_property(
          "fuse_elewise_add_act_ops",
          [](const BuildStrategy &self) {
            return self.fuse_elewise_add_act_ops_;
          },
          [](BuildStrategy &self, bool b) {
            PADDLE_ENFORCE(!self.IsFinalized(), "BuildStrategy is finlaized.");
            self.fuse_elewise_add_act_ops_ = b;
          },
          R"DOC(The type is BOOL, fuse_elewise_add_act_ops indicate whether
                     to fuse elementwise_add_op and activation_op,
                     it may make the execution faster. Default False)DOC")
      .def_property(
<<<<<<< HEAD
          "enable_parallel_graph",
          [](const BuildStrategy &self) { return self.enable_parallel_graph_; },
          [](BuildStrategy &self, bool b) { self.enable_parallel_graph_ = b; },
          R"DOC(The type is BOOL, if set True, ParallelExecutor would build the main_program into multiple graphs,
                each of the graphs would run with one device. This approach can achieve better performance in
                some scenarios. Please note, this approach only supports all-reduce mode
                on GPU device)DOC")
=======
          "memory_optimize",
          [](const BuildStrategy &self) { return self.memory_optimize_; },
          [](BuildStrategy &self, bool b) { self.memory_optimize_ = b; })
      .def_property(
          "memory_early_delete",
          [](const BuildStrategy &self) { return self.memory_early_delete_; },
          [](BuildStrategy &self, bool b) { self.memory_early_delete_ = b; })
>>>>>>> bc16bcda
      .def("_finalize_strategy_and_create_passes",
           [](BuildStrategy &self) -> std::shared_ptr<ir::PassBuilder> {
             return self.CreatePassesFromStrategy(true);
           },
           R"DOC(Allow user to customized passes. Normally model-specific
                optimization passes should be defined in this way. BuildStrategy
                cannot be updated after being finalized.)DOC");

  pe.def(py::init<const std::vector<platform::Place> &,
                  const std::unordered_set<std::string> &, const ProgramDesc &,
                  const std::string &, Scope *, std::vector<Scope *> &,
                  const ExecutionStrategy &, const BuildStrategy &, size_t,
                  size_t>())
      // NOTE: even we return a vec<Scope*>* to Python use reference policy.
      // We still cannot get local_scope from this vector, since the element
      // of vec<Scope*> will be freed by Python GC. We can only return Scope*
      // one by one and mark them as reference.
      .def("local_scopes",
           [](ParallelExecutor &self) -> std::vector<Scope *> * {
             return &self.GetLocalScopes();
           },
           py::return_value_policy::reference)
      .def("feed_tensors_into_local_scopes",
           &ParallelExecutor::FeedTensorsIntoLocalScopes)
      .def("feed_and_split_tensor_into_local_scopes",
           &ParallelExecutor::FeedAndSplitTensorIntoLocalScopes)
      .def("run", [](ParallelExecutor &self,
                     const std::vector<std::string> &fetch_tensors,
                     const std::string &fetched_var_name) {
        pybind11::gil_scoped_release release;
        self.Run(fetch_tensors, fetched_var_name);
      });

  BindRecordIOWriter(&m);
  BindAsyncExecutor(&m);
}
}  // namespace pybind
}  // namespace paddle<|MERGE_RESOLUTION|>--- conflicted
+++ resolved
@@ -968,7 +968,6 @@
                      to fuse elementwise_add_op and activation_op,
                      it may make the execution faster. Default False)DOC")
       .def_property(
-<<<<<<< HEAD
           "enable_parallel_graph",
           [](const BuildStrategy &self) { return self.enable_parallel_graph_; },
           [](BuildStrategy &self, bool b) { self.enable_parallel_graph_ = b; },
@@ -976,7 +975,7 @@
                 each of the graphs would run with one device. This approach can achieve better performance in
                 some scenarios. Please note, this approach only supports all-reduce mode
                 on GPU device)DOC")
-=======
+      .def_property(
           "memory_optimize",
           [](const BuildStrategy &self) { return self.memory_optimize_; },
           [](BuildStrategy &self, bool b) { self.memory_optimize_ = b; })
@@ -984,7 +983,6 @@
           "memory_early_delete",
           [](const BuildStrategy &self) { return self.memory_early_delete_; },
           [](BuildStrategy &self, bool b) { self.memory_early_delete_ = b; })
->>>>>>> bc16bcda
       .def("_finalize_strategy_and_create_passes",
            [](BuildStrategy &self) -> std::shared_ptr<ir::PassBuilder> {
              return self.CreatePassesFromStrategy(true);
