/* Copyright (c) 2017 PaddlePaddle Authors. All Rights Reserved.

Licensed under the Apache License, Version 2.0 (the "License");
you may not use this file except in compliance with the License.
You may obtain a copy of the License at

    http://www.apache.org/licenses/LICENSE-2.0

Unless required by applicable law or agreed to in writing, software
distributed under the License is distributed on an "AS IS" BASIS,
WITHOUT WARRANTIES OR CONDITIONS OF ANY KIND, either express or implied.
See the License for the specific language governing permissions and
limitations under the License. */
#pragma once

#include <mkldnn.h>
#include <string>
#include <vector>
#include "paddle/fluid/framework/operator.h"
#include "paddle/fluid/platform/place.h"

namespace paddle {
namespace platform {

using MKLDNNStream = mkldnn::stream;
using MKLDNNEngine = mkldnn::engine;
using MKLDNNMemory = mkldnn::memory;
using MKLDNNMemoryDescriptor = mkldnn::memory::desc;
using MKLDNNPrimitive = mkldnn::primitive;
using MKLDNNPrimitiveDesc = mkldnn::handle<mkldnn_primitive_desc_t>;

typedef std::unique_ptr<MKLDNNStream> MKLDNNStreamPtr;
typedef std::unique_ptr<MKLDNNEngine> MKLDNNEnginePtr;
typedef std::unique_ptr<MKLDNNMemory> MKLDNNMemoryPtr;
typedef std::unique_ptr<MKLDNNPrimitive> MKLDNNPrimitivePtr;
typedef std::unique_ptr<MKLDNNPrimitiveDesc> MKLDNNPrimitiveDescPtr;

template <typename Type>
void* to_void_cast(const Type* t) {
  return static_cast<void*>(const_cast<Type*>(t));
}

template <typename Type>
void* to_void_reinterpret_cast(const Type* t) {
  return reinterpret_cast<void*>(const_cast<Type*>(t));
}

template <class Type>
using tf_desc = typename Type::desc;

template <class Type>
using tf_pd = typename Type::primitive_desc;

template <typename Type, typename Engine, typename... Args>
std::shared_ptr<tf_pd<Type>> MKLDNNFwdPrimitiveDesc(const Engine& e,
                                                    Args&&... args) {
  auto desc = tf_desc<Type>(mkldnn::prop_kind::forward, (args)...);
  auto pd = new tf_pd<Type>(desc, e);
  return std::shared_ptr<tf_pd<Type>>(pd);
}

template <typename Type, typename Engine, typename Primitive, typename... Args>
tf_pd<Type> MKLDNNBwdPrimitiveDesc(const Engine& e, const Primitive& p,
                                   Args&&... args) {
  auto desc = tf_desc<Type>(args...);
  return tf_pd<Type>(desc, e, p);
}

inline mkldnn::memory::desc MKLDNNMemDesc(const std::vector<int>& dims,
                                          mkldnn::memory::data_type data_type,
                                          mkldnn::memory::format format) {
  mkldnn::memory::dims tz = dims;
  return mkldnn::memory::desc({tz}, data_type, format);
}

inline bool CanMKLDNNBeUsed(const framework::ExecutionContext& ctx) {
  bool use_mkldnn = ctx.Attr<bool>("use_mkldnn");
  return use_mkldnn && platform::is_cpu_place(ctx.GetPlace());
}

template <typename Type>
mkldnn::memory::data_type MKLDNNGetDataType() {
  return mkldnn::memory::data_undef;
}

template <>
inline mkldnn::memory::data_type MKLDNNGetDataType<float>() {
  return mkldnn::memory::f32;
}

inline void Reorder(const mkldnn::memory& src, const mkldnn::memory& dst) {
  auto reorder_prim = mkldnn::reorder(src, dst);
  std::vector<mkldnn::primitive> pipeline;
  pipeline.push_back(reorder_prim);
  mkldnn::stream(mkldnn::stream::kind::eager).submit(pipeline).wait();
}

inline mkldnn::memory::format GetMKLDNNFormat(const mkldnn::memory memory) {
  return static_cast<mkldnn::memory::format>(
      memory.get_primitive_desc().desc().data.format);
}

inline mkldnn::memory::format GetMKLDNNFormat(
    const mkldnn::sum::primitive_desc& memory) {
  return static_cast<mkldnn::memory::format>(
      memory.dst_primitive_desc().desc().data.format);
}

class MKLDNNHandler {
 public:
  MKLDNNHandler(const MKLDNNDeviceContext& dev_ctx, mkldnn::engine engine,
                const std::string& base_key)
      : dev_ctx_(dev_ctx),
        engine_(engine),
        key_(base_key),
        is_reusing_(false) {}

  std::shared_ptr<mkldnn::memory> AcquireSrcMemory(
      const mkldnn::memory::desc& md, void* ptr) {
    return this->AcquireMemory(md, ptr, "@user_src_mem_p");
  }

  std::shared_ptr<mkldnn::memory> AcquireWeightsMemory(
      const mkldnn::memory::desc& md, void* ptr) {
    return this->AcquireMemory(md, ptr, "@user_weights_mem_p");
  }

  std::shared_ptr<mkldnn::memory> AcquireBiasMemory(
      const mkldnn::memory::desc& md, void* ptr) {
    return this->AcquireMemory(md, ptr, "@user_bias_mem_p");
  }

  std::shared_ptr<mkldnn::memory> AcquireDstMemory(
      const mkldnn::memory::desc& md, void* ptr) {
    return this->AcquireMemory(md, ptr, "@user_dst_mem_p");
  }

  std::shared_ptr<mkldnn::memory> AcquireDiffDstMemory(
      const mkldnn::memory::desc& md, void* ptr) {
    return this->AcquireMemory(md, ptr, "@user_diff_dst_mem_p");
  }

  std::shared_ptr<mkldnn::memory> AcquireDiffSrcMemory(
      const mkldnn::memory::desc& md, void* ptr) {
    return this->AcquireMemory(md, ptr, "@user_diff_src_mem_p");
  }

  std::shared_ptr<mkldnn::memory> AcquireMemoryFromPrimitive(
      mkldnn::memory::primitive_desc mdp, void* ptr,
      const std::string& suffix) {
    auto local_key = key_ + suffix;
    auto mem_p =
        std::static_pointer_cast<mkldnn::memory>(dev_ctx_.GetBlob(local_key));
    PADDLE_ENFORCE((mem_p != nullptr) || (is_reusing_ == false),
                   "Fail to find mem primitive in device context");
    //mem_p = nullptr;
    if (mem_p == nullptr) {
      mem_p = std::make_shared<mkldnn::memory>(mdp, ptr);
      dev_ctx_.SetBlob(local_key, mem_p);
    } else {
      mem_p->set_data_handle(ptr);
      // Mark that reusing happenned. All primitives from operator instance
      // should be reused or none of them. So we check consistency
      is_reusing_ = true;
    }
    return mem_p;
  }

  std::shared_ptr<mkldnn::memory> AcquireMemory(const mkldnn::memory::desc& md,
                                                void* ptr,
                                                const std::string& suffix) {
    /*Generate key*/
    auto local_key = key_ + suffix;
    auto mem_p =
        std::static_pointer_cast<mkldnn::memory>(dev_ctx_.GetBlob(local_key));
    PADDLE_ENFORCE((mem_p != nullptr) || (is_reusing_ == false),
                   "Fail to find mem primitive in device context");
    if (mem_p == nullptr) {
      mem_p = std::make_shared<mkldnn::memory>(
          mkldnn::memory::primitive_desc{md, engine_}, ptr);
      dev_ctx_.SetBlob(local_key, mem_p);
    } else {
      mem_p->set_data_handle(ptr);
      // Mark that reusing happenned. All primitives from operator instance
      // should be reused or none of them. So we check consistency
      is_reusing_ = true;
    }
    return mem_p;
  }

  std::shared_ptr<mkldnn::memory> AcquireMemory(
      const std::shared_ptr<mkldnn::memory>& user_memory_p,
      const std::shared_ptr<mkldnn::memory>& target_memory_p,
      const std::string& suffix,
      std::vector<mkldnn::primitive>& pipeline) {  // NOLINT
    auto local_key = key_ + suffix;
    auto key_reorder_p = key_ + suffix + "reorder_p";
<<<<<<< HEAD
     auto stored_reorder_p = std::static_pointer_cast<mkldnn::reorder>(
        dev_ctx_.GetBlob(key_reorder_p));
     if (stored_reorder_p) {
=======

    auto stored_reorder_p = std::static_pointer_cast<mkldnn::reorder>(
        dev_ctx_.GetBlob(key_reorder_p));

    if (stored_reorder_p) {
>>>>>>> 573e68eb
      pipeline.push_back(*stored_reorder_p);
    } else {
      auto reorder_p =
          std::make_shared<mkldnn::reorder>(*user_memory_p, *target_memory_p);
      dev_ctx_.SetBlob(key_reorder_p, reorder_p);
      pipeline.push_back(*reorder_p);
    }
<<<<<<< HEAD
     return target_memory_p;
=======

    return target_memory_p;
>>>>>>> 573e68eb
  }

  std::shared_ptr<mkldnn::memory> AcquireMemory(
      mkldnn::memory::primitive_desc& mpd,       // NOLINT
      mkldnn::memory::primitive_desc& user_mpd,  // NOLINT
      const std::shared_ptr<mkldnn::memory> user_memory_p,
      const std::string& suffix,
      std::vector<mkldnn::primitive>& pipeline,  // NOLINT
      bool is_persistent = false,
      bool is_INT8 = false,
      std::vector<float> scale_data = {1.0f},
      int mask = 0) {
    // create reorder primitive if the input format is not the preferred one
    auto local_key = key_ + suffix;
    auto key_reorder_p = key_ + suffix + "reorder_p";

    auto target_memory_p =
        std::static_pointer_cast<mkldnn::memory>(dev_ctx_.GetBlob(local_key));
    PADDLE_ENFORCE((target_memory_p != nullptr) || (is_reusing_ == false),
                   "Fail to find mem primitive in device context");
    if (target_memory_p == nullptr) {
      target_memory_p = user_memory_p;
      std::shared_ptr<mkldnn::primitive> reorder_p;
      if (mpd != user_mpd) {
        target_memory_p = std::make_shared<mkldnn::memory>(mpd);
        std::shared_ptr<mkldnn::reorder> reorder_p;// =
            //std::make_shared<mkldnn::reorder>(*user_memory_p, *target_memory_p);
        if(is_INT8){
            mkldnn::primitive_attr attri;
            attri.set_output_scales(mask, scale_data);

            auto reorder_pd = std::shared_ptr<mkldnn::reorder::primitive_desc>(
                    new mkldnn::reorder::primitive_desc(user_mpd, mpd, attri));
            reorder_p =
                std::shared_ptr<mkldnn::reorder>(new mkldnn::reorder(*reorder_pd, *user_memory_p, *target_memory_p));
        } else{
            reorder_p = std::make_shared<mkldnn::reorder>(*user_memory_p, *target_memory_p);
        }
        dev_ctx_.SetBlob(key_reorder_p, reorder_p);
        pipeline.push_back(*reorder_p);
      }
      dev_ctx_.SetBlob(local_key, target_memory_p);
    } else if (!is_persistent) {
      // Make reorder if needed
      auto reorder_p = std::static_pointer_cast<mkldnn::reorder>(
          dev_ctx_.GetBlob(key_reorder_p));
      if (reorder_p != nullptr) {
        pipeline.push_back(*reorder_p);
      }
      is_reusing_ = true;
    }
    return target_memory_p;
  }

  static std::string GetHash(mkldnn::memory::dims& operand_dims,  // NOLINT
                             const std::string& suffix) {
    return dims2str(operand_dims) + suffix;
  }

 protected:
  static std::string dims2str(const mkldnn::memory::dims& operand_dims) {
    std::string dstr = "";
    for (size_t i = 0; i < operand_dims.size(); ++i) {
      dstr += std::to_string(operand_dims[i]) + "-";
    }
    return dstr;
  }

 protected:
  const MKLDNNDeviceContext& dev_ctx_;
  mkldnn::engine engine_;
  std::string key_;
  bool is_reusing_;
};

inline mkldnn::memory::format MKLDNNFormatForSize(
    size_t dims_size, mkldnn::memory::format data_format) {
  if (dims_size == 1) {
    return mkldnn::memory::format::x;
  } else if (dims_size == 2) {
    return mkldnn::memory::format::nc;
  }
  return data_format;
}

inline mkldnn::memory::format data_format_to_memory_format(
    const std::string& data_format) {
  switch (framework::StringToDataLayout(data_format)) {
    case framework::DataLayout::kNHWC:
      return mkldnn::memory::format::nhwc;
    case framework::DataLayout::kNCHW:
      return mkldnn::memory::format::nchw;
    default:
      return mkldnn::memory::format::any;
  }
}

}  // namespace platform
}  // namespace paddle<|MERGE_RESOLUTION|>--- conflicted
+++ resolved
@@ -195,17 +195,11 @@
       std::vector<mkldnn::primitive>& pipeline) {  // NOLINT
     auto local_key = key_ + suffix;
     auto key_reorder_p = key_ + suffix + "reorder_p";
-<<<<<<< HEAD
-     auto stored_reorder_p = std::static_pointer_cast<mkldnn::reorder>(
-        dev_ctx_.GetBlob(key_reorder_p));
-     if (stored_reorder_p) {
-=======
 
     auto stored_reorder_p = std::static_pointer_cast<mkldnn::reorder>(
         dev_ctx_.GetBlob(key_reorder_p));
 
     if (stored_reorder_p) {
->>>>>>> 573e68eb
       pipeline.push_back(*stored_reorder_p);
     } else {
       auto reorder_p =
@@ -213,12 +207,8 @@
       dev_ctx_.SetBlob(key_reorder_p, reorder_p);
       pipeline.push_back(*reorder_p);
     }
-<<<<<<< HEAD
-     return target_memory_p;
-=======
 
     return target_memory_p;
->>>>>>> 573e68eb
   }
 
   std::shared_ptr<mkldnn::memory> AcquireMemory(
