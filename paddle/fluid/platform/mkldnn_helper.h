/* Copyright (c) 2017 PaddlePaddle Authors. All Rights Reserved.

Licensed under the Apache License, Version 2.0 (the "License");
you may not use this file except in compliance with the License.
You may obtain a copy of the License at

    http://www.apache.org/licenses/LICENSE-2.0

Unless required by applicable law or agreed to in writing, software
distributed under the License is distributed on an "AS IS" BASIS,
WITHOUT WARRANTIES OR CONDITIONS OF ANY KIND, either express or implied.
See the License for the specific language governing permissions and
limitations under the License. */
#pragma once

#include <mkldnn.h>
#include <algorithm>
#include <string>
#include <vector>
#include "paddle/fluid/framework/operator.h"
#include "paddle/fluid/platform/place.h"

namespace paddle {
namespace platform {

using MKLDNNStream = mkldnn::stream;
using MKLDNNEngine = mkldnn::engine;
using MKLDNNMemory = mkldnn::memory;
using MKLDNNMemoryDescriptor = mkldnn::memory::desc;
using MKLDNNPrimitive = mkldnn::primitive;
using MKLDNNPrimitiveDesc = mkldnn::handle<mkldnn_primitive_desc_t>;

typedef std::unique_ptr<MKLDNNStream> MKLDNNStreamPtr;
typedef std::unique_ptr<MKLDNNEngine> MKLDNNEnginePtr;
typedef std::unique_ptr<MKLDNNMemory> MKLDNNMemoryPtr;
typedef std::unique_ptr<MKLDNNPrimitive> MKLDNNPrimitivePtr;
typedef std::unique_ptr<MKLDNNPrimitiveDesc> MKLDNNPrimitiveDescPtr;

template <typename Type>
void* to_void_cast(const Type* t) {
  return static_cast<void*>(const_cast<Type*>(t));
}

template <typename Type>
void* to_void_reinterpret_cast(const Type* t) {
  return reinterpret_cast<void*>(const_cast<Type*>(t));
}

template <class Type>
using tf_desc = typename Type::desc;

template <class Type>
using tf_pd = typename Type::primitive_desc;

template <typename Type, typename Engine, typename... Args>
std::shared_ptr<tf_pd<Type>> MKLDNNFwdPrimitiveDesc(const Engine& e,
                                                    Args&&... args) {
  auto desc = tf_desc<Type>(mkldnn::prop_kind::forward, (args)...);
  auto pd = new tf_pd<Type>(desc, e);
  return std::shared_ptr<tf_pd<Type>>(pd);
}

template <typename Type, typename Engine, typename Primitive, typename... Args>
tf_pd<Type> MKLDNNBwdPrimitiveDesc(const Engine& e, const Primitive& p,
                                   Args&&... args) {
  auto desc = tf_desc<Type>(args...);
  return tf_pd<Type>(desc, e, p);
}

inline mkldnn::memory::desc MKLDNNMemDesc(const std::vector<int>& dims,
                                          mkldnn::memory::data_type data_type,
                                          mkldnn::memory::format format) {
  mkldnn::memory::dims tz = dims;
  return mkldnn::memory::desc({tz}, data_type, format);
}

inline bool CanMKLDNNBeUsed(const framework::ExecutionContext& ctx) {
  bool use_mkldnn = ctx.Attr<bool>("use_mkldnn");
  return use_mkldnn && platform::is_cpu_place(ctx.GetPlace());
}

template <typename Type>
mkldnn::memory::data_type MKLDNNGetDataType() {
  return mkldnn::memory::data_undef;
}

template <>
inline mkldnn::memory::data_type MKLDNNGetDataType<float>() {
  return mkldnn::memory::f32;
}

inline void Reorder(const mkldnn::memory& src, const mkldnn::memory& dst) {
  auto reorder_prim = mkldnn::reorder(src, dst);
  std::vector<mkldnn::primitive> pipeline;
  pipeline.push_back(reorder_prim);
  mkldnn::stream(mkldnn::stream::kind::eager).submit(pipeline).wait();
}

inline mkldnn::memory::format GetMKLDNNFormat(const mkldnn::memory memory) {
  return static_cast<mkldnn::memory::format>(
      memory.get_primitive_desc().desc().data.format);
}

inline mkldnn::memory::format GetMKLDNNFormat(
    const mkldnn::sum::primitive_desc& memory) {
  return static_cast<mkldnn::memory::format>(
      memory.dst_primitive_desc().desc().data.format);
}

<<<<<<< HEAD
class MKLDNNHandler {
 public:
  MKLDNNHandler(const MKLDNNDeviceContext& dev_ctx, mkldnn::engine engine,
                const std::string& base_key)
      : dev_ctx_(dev_ctx),
        engine_(engine),
        key_(base_key),
        is_reusing_(false) {}

  std::shared_ptr<mkldnn::memory> AcquireSrcMemory(
      const mkldnn::memory::desc& md, void* ptr) {
    return this->AcquireMemory(md, ptr, "@user_src_mem_p");
  }

  std::shared_ptr<mkldnn::memory> AcquireWeightsMemory(
      const mkldnn::memory::desc& md, void* ptr) {
    return this->AcquireMemory(md, ptr, "@user_weights_mem_p");
  }

  std::shared_ptr<mkldnn::memory> AcquireBiasMemory(
      const mkldnn::memory::desc& md, void* ptr) {
    return this->AcquireMemory(md, ptr, "@user_bias_mem_p");
  }

  std::shared_ptr<mkldnn::memory> AcquireDstMemory(
      const mkldnn::memory::desc& md, void* ptr) {
    return this->AcquireMemory(md, ptr, "@user_dst_mem_p");
  }

  std::shared_ptr<mkldnn::memory> AcquireDiffDstMemory(
      const mkldnn::memory::desc& md, void* ptr) {
    return this->AcquireMemory(md, ptr, "@user_diff_dst_mem_p");
  }

  std::shared_ptr<mkldnn::memory> AcquireDiffSrcMemory(
      const mkldnn::memory::desc& md, void* ptr) {
    return this->AcquireMemory(md, ptr, "@user_diff_src_mem_p");
  }

  std::shared_ptr<mkldnn::memory> AcquireMemoryFromPrimitive(
      mkldnn::memory::primitive_desc mdp, void* ptr,
      const std::string& suffix) {
    auto local_key = key_ + suffix;
    auto mem_p =
        std::static_pointer_cast<mkldnn::memory>(dev_ctx_.GetBlob(local_key));
    PADDLE_ENFORCE((mem_p != nullptr) || (is_reusing_ == false),
                   "Fail to find mem primitive in device context");
    if (mem_p == nullptr) {
      mem_p = std::make_shared<mkldnn::memory>(mdp, ptr);
      dev_ctx_.SetBlob(local_key, mem_p);
    } else {
      mem_p->set_data_handle(ptr);
      // Mark that reusing happenned. All primitives from operator instance
      // should be reused or none of them. So we check consistency
      is_reusing_ = true;
    }
    return mem_p;
  }

  std::shared_ptr<mkldnn::memory> AcquireMemory(const mkldnn::memory::desc& md,
                                                void* ptr,
                                                const std::string& suffix) {
    /*Generate key*/
    auto local_key = key_ + suffix;
    auto mem_p =
        std::static_pointer_cast<mkldnn::memory>(dev_ctx_.GetBlob(local_key));
    PADDLE_ENFORCE((mem_p != nullptr) || (is_reusing_ == false),
                   "Fail to find mem primitive in device context");
    if (mem_p == nullptr) {
      mem_p = std::make_shared<mkldnn::memory>(
          mkldnn::memory::primitive_desc{md, engine_}, ptr);
      dev_ctx_.SetBlob(local_key, mem_p);
    } else {
      mem_p->set_data_handle(ptr);
      // Mark that reusing happenned. All primitives from operator instance
      // should be reused or none of them. So we check consistency
      is_reusing_ = true;
    }
    return mem_p;
  }

  std::shared_ptr<mkldnn::memory> AcquireMemory(
      const std::shared_ptr<mkldnn::memory>& user_memory_p,
      const std::shared_ptr<mkldnn::memory>& target_memory_p,
      const std::string& suffix,
      std::vector<mkldnn::primitive>& pipeline) {  // NOLINT
    auto local_key = key_ + suffix;
    auto key_reorder_p = key_ + suffix + "reorder_p";

    auto stored_reorder_p = std::static_pointer_cast<mkldnn::reorder>(
        dev_ctx_.GetBlob(key_reorder_p));

    if (stored_reorder_p) {
      pipeline.push_back(*stored_reorder_p);
    } else {
      auto reorder_p =
          std::make_shared<mkldnn::reorder>(*user_memory_p, *target_memory_p);
      dev_ctx_.SetBlob(key_reorder_p, reorder_p);
      pipeline.push_back(*reorder_p);
    }

    return target_memory_p;
  }

  std::shared_ptr<mkldnn::memory> AcquireMemory(
      mkldnn::memory::primitive_desc& mpd,       // NOLINT
      mkldnn::memory::primitive_desc& user_mpd,  // NOLINT
      const std::shared_ptr<mkldnn::memory> user_memory_p,
      const std::string& suffix,
      std::vector<mkldnn::primitive>& pipeline,  // NOLINT
      bool is_persistent = false,
      bool is_INT8 = false,
      std::vector<float> scale_data = {1.0f},
      int mask = 0) {
    // create reorder primitive if the input format is not the preferred one
    auto local_key = key_ + suffix;
    auto key_reorder_p = key_ + suffix + "reorder_p";

    auto target_memory_p =
        std::static_pointer_cast<mkldnn::memory>(dev_ctx_.GetBlob(local_key));
    PADDLE_ENFORCE((target_memory_p != nullptr) || (is_reusing_ == false),
                   "Fail to find mem primitive in device context");
    if (target_memory_p == nullptr) {
      target_memory_p = user_memory_p;
      std::shared_ptr<mkldnn::primitive> reorder_p;
      if (mpd != user_mpd) {
        target_memory_p = std::make_shared<mkldnn::memory>(mpd);
        std::shared_ptr<mkldnn::reorder> reorder_p;
        if(is_INT8){
            mkldnn::primitive_attr attri; //attribute for int8 weights and bias data reorder.
            attri.set_output_scales(mask, scale_data);

            auto reorder_pd = std::shared_ptr<mkldnn::reorder::primitive_desc>(
                    new mkldnn::reorder::primitive_desc(user_mpd, mpd, attri));
            reorder_p =
                std::shared_ptr<mkldnn::reorder>(new mkldnn::reorder(*reorder_pd, *user_memory_p, *target_memory_p));
        } else{
            reorder_p = std::make_shared<mkldnn::reorder>(*user_memory_p, *target_memory_p);
        }
        dev_ctx_.SetBlob(key_reorder_p, reorder_p);
        pipeline.push_back(*reorder_p);
      }
      dev_ctx_.SetBlob(local_key, target_memory_p);
    } else if (!is_persistent) {
      // Make reorder if needed
      auto reorder_p = std::static_pointer_cast<mkldnn::reorder>(
          dev_ctx_.GetBlob(key_reorder_p));
      if (reorder_p != nullptr) {
        pipeline.push_back(*reorder_p);
      }
      is_reusing_ = true;
    }
    return target_memory_p;
  }

  static std::string GetHash(mkldnn::memory::dims& operand_dims,  // NOLINT
                             const std::string& suffix) {
    return dims2str(operand_dims) + suffix;
  }

 protected:
  static std::string dims2str(const mkldnn::memory::dims& operand_dims) {
    std::string dstr = "";
    for (size_t i = 0; i < operand_dims.size(); ++i) {
      dstr += std::to_string(operand_dims[i]) + "-";
    }
    return dstr;
  }

 protected:
  const MKLDNNDeviceContext& dev_ctx_;
  mkldnn::engine engine_;
  std::string key_;
  bool is_reusing_;
};

=======
>>>>>>> 96dc3d83
inline mkldnn::memory::format MKLDNNFormatForSize(
    size_t dims_size, mkldnn::memory::format data_format) {
  if (dims_size == 1) {
    return mkldnn::memory::format::x;
  } else if (dims_size == 2) {
    return mkldnn::memory::format::nc;
  }
  return data_format;
}

inline mkldnn::memory::format data_format_to_memory_format(
    const std::string& data_format) {
  switch (framework::StringToDataLayout(data_format)) {
    case framework::DataLayout::kNHWC:
      return mkldnn::memory::format::nhwc;
    case framework::DataLayout::kNCHW:
      return mkldnn::memory::format::nchw;
    default:
      return mkldnn::memory::format::any;
  }
}

inline mkldnn::memory::format StringToMKLDNNFormat(std::string* format) {
  std::transform(format->begin(), format->end(), format->begin(), ::tolower);

  if (!format->compare("nchw")) {
    return mkldnn::memory::format::nchw;
  } else if (!format->compare("nchw16c")) {
    return mkldnn::memory::format::nChw16c;
  } else if (!format->compare("nchw8c")) {
    return mkldnn::memory::format::nChw8c;
  } else if (!format->compare("nhwc")) {
    return mkldnn::memory::format::nhwc;
  } else {
    return mkldnn::memory::format::any;
  }
}

}  // namespace platform
}  // namespace paddle<|MERGE_RESOLUTION|>--- conflicted
+++ resolved
@@ -107,185 +107,6 @@
       memory.dst_primitive_desc().desc().data.format);
 }
 
-<<<<<<< HEAD
-class MKLDNNHandler {
- public:
-  MKLDNNHandler(const MKLDNNDeviceContext& dev_ctx, mkldnn::engine engine,
-                const std::string& base_key)
-      : dev_ctx_(dev_ctx),
-        engine_(engine),
-        key_(base_key),
-        is_reusing_(false) {}
-
-  std::shared_ptr<mkldnn::memory> AcquireSrcMemory(
-      const mkldnn::memory::desc& md, void* ptr) {
-    return this->AcquireMemory(md, ptr, "@user_src_mem_p");
-  }
-
-  std::shared_ptr<mkldnn::memory> AcquireWeightsMemory(
-      const mkldnn::memory::desc& md, void* ptr) {
-    return this->AcquireMemory(md, ptr, "@user_weights_mem_p");
-  }
-
-  std::shared_ptr<mkldnn::memory> AcquireBiasMemory(
-      const mkldnn::memory::desc& md, void* ptr) {
-    return this->AcquireMemory(md, ptr, "@user_bias_mem_p");
-  }
-
-  std::shared_ptr<mkldnn::memory> AcquireDstMemory(
-      const mkldnn::memory::desc& md, void* ptr) {
-    return this->AcquireMemory(md, ptr, "@user_dst_mem_p");
-  }
-
-  std::shared_ptr<mkldnn::memory> AcquireDiffDstMemory(
-      const mkldnn::memory::desc& md, void* ptr) {
-    return this->AcquireMemory(md, ptr, "@user_diff_dst_mem_p");
-  }
-
-  std::shared_ptr<mkldnn::memory> AcquireDiffSrcMemory(
-      const mkldnn::memory::desc& md, void* ptr) {
-    return this->AcquireMemory(md, ptr, "@user_diff_src_mem_p");
-  }
-
-  std::shared_ptr<mkldnn::memory> AcquireMemoryFromPrimitive(
-      mkldnn::memory::primitive_desc mdp, void* ptr,
-      const std::string& suffix) {
-    auto local_key = key_ + suffix;
-    auto mem_p =
-        std::static_pointer_cast<mkldnn::memory>(dev_ctx_.GetBlob(local_key));
-    PADDLE_ENFORCE((mem_p != nullptr) || (is_reusing_ == false),
-                   "Fail to find mem primitive in device context");
-    if (mem_p == nullptr) {
-      mem_p = std::make_shared<mkldnn::memory>(mdp, ptr);
-      dev_ctx_.SetBlob(local_key, mem_p);
-    } else {
-      mem_p->set_data_handle(ptr);
-      // Mark that reusing happenned. All primitives from operator instance
-      // should be reused or none of them. So we check consistency
-      is_reusing_ = true;
-    }
-    return mem_p;
-  }
-
-  std::shared_ptr<mkldnn::memory> AcquireMemory(const mkldnn::memory::desc& md,
-                                                void* ptr,
-                                                const std::string& suffix) {
-    /*Generate key*/
-    auto local_key = key_ + suffix;
-    auto mem_p =
-        std::static_pointer_cast<mkldnn::memory>(dev_ctx_.GetBlob(local_key));
-    PADDLE_ENFORCE((mem_p != nullptr) || (is_reusing_ == false),
-                   "Fail to find mem primitive in device context");
-    if (mem_p == nullptr) {
-      mem_p = std::make_shared<mkldnn::memory>(
-          mkldnn::memory::primitive_desc{md, engine_}, ptr);
-      dev_ctx_.SetBlob(local_key, mem_p);
-    } else {
-      mem_p->set_data_handle(ptr);
-      // Mark that reusing happenned. All primitives from operator instance
-      // should be reused or none of them. So we check consistency
-      is_reusing_ = true;
-    }
-    return mem_p;
-  }
-
-  std::shared_ptr<mkldnn::memory> AcquireMemory(
-      const std::shared_ptr<mkldnn::memory>& user_memory_p,
-      const std::shared_ptr<mkldnn::memory>& target_memory_p,
-      const std::string& suffix,
-      std::vector<mkldnn::primitive>& pipeline) {  // NOLINT
-    auto local_key = key_ + suffix;
-    auto key_reorder_p = key_ + suffix + "reorder_p";
-
-    auto stored_reorder_p = std::static_pointer_cast<mkldnn::reorder>(
-        dev_ctx_.GetBlob(key_reorder_p));
-
-    if (stored_reorder_p) {
-      pipeline.push_back(*stored_reorder_p);
-    } else {
-      auto reorder_p =
-          std::make_shared<mkldnn::reorder>(*user_memory_p, *target_memory_p);
-      dev_ctx_.SetBlob(key_reorder_p, reorder_p);
-      pipeline.push_back(*reorder_p);
-    }
-
-    return target_memory_p;
-  }
-
-  std::shared_ptr<mkldnn::memory> AcquireMemory(
-      mkldnn::memory::primitive_desc& mpd,       // NOLINT
-      mkldnn::memory::primitive_desc& user_mpd,  // NOLINT
-      const std::shared_ptr<mkldnn::memory> user_memory_p,
-      const std::string& suffix,
-      std::vector<mkldnn::primitive>& pipeline,  // NOLINT
-      bool is_persistent = false,
-      bool is_INT8 = false,
-      std::vector<float> scale_data = {1.0f},
-      int mask = 0) {
-    // create reorder primitive if the input format is not the preferred one
-    auto local_key = key_ + suffix;
-    auto key_reorder_p = key_ + suffix + "reorder_p";
-
-    auto target_memory_p =
-        std::static_pointer_cast<mkldnn::memory>(dev_ctx_.GetBlob(local_key));
-    PADDLE_ENFORCE((target_memory_p != nullptr) || (is_reusing_ == false),
-                   "Fail to find mem primitive in device context");
-    if (target_memory_p == nullptr) {
-      target_memory_p = user_memory_p;
-      std::shared_ptr<mkldnn::primitive> reorder_p;
-      if (mpd != user_mpd) {
-        target_memory_p = std::make_shared<mkldnn::memory>(mpd);
-        std::shared_ptr<mkldnn::reorder> reorder_p;
-        if(is_INT8){
-            mkldnn::primitive_attr attri; //attribute for int8 weights and bias data reorder.
-            attri.set_output_scales(mask, scale_data);
-
-            auto reorder_pd = std::shared_ptr<mkldnn::reorder::primitive_desc>(
-                    new mkldnn::reorder::primitive_desc(user_mpd, mpd, attri));
-            reorder_p =
-                std::shared_ptr<mkldnn::reorder>(new mkldnn::reorder(*reorder_pd, *user_memory_p, *target_memory_p));
-        } else{
-            reorder_p = std::make_shared<mkldnn::reorder>(*user_memory_p, *target_memory_p);
-        }
-        dev_ctx_.SetBlob(key_reorder_p, reorder_p);
-        pipeline.push_back(*reorder_p);
-      }
-      dev_ctx_.SetBlob(local_key, target_memory_p);
-    } else if (!is_persistent) {
-      // Make reorder if needed
-      auto reorder_p = std::static_pointer_cast<mkldnn::reorder>(
-          dev_ctx_.GetBlob(key_reorder_p));
-      if (reorder_p != nullptr) {
-        pipeline.push_back(*reorder_p);
-      }
-      is_reusing_ = true;
-    }
-    return target_memory_p;
-  }
-
-  static std::string GetHash(mkldnn::memory::dims& operand_dims,  // NOLINT
-                             const std::string& suffix) {
-    return dims2str(operand_dims) + suffix;
-  }
-
- protected:
-  static std::string dims2str(const mkldnn::memory::dims& operand_dims) {
-    std::string dstr = "";
-    for (size_t i = 0; i < operand_dims.size(); ++i) {
-      dstr += std::to_string(operand_dims[i]) + "-";
-    }
-    return dstr;
-  }
-
- protected:
-  const MKLDNNDeviceContext& dev_ctx_;
-  mkldnn::engine engine_;
-  std::string key_;
-  bool is_reusing_;
-};
-
-=======
->>>>>>> 96dc3d83
 inline mkldnn::memory::format MKLDNNFormatForSize(
     size_t dims_size, mkldnn::memory::format data_format) {
   if (dims_size == 1) {
