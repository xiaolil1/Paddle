/* Copyright (c) 2017 PaddlePaddle Authors. All Rights Reserved.

Licensed under the Apache License, Version 2.0 (the "License");
you may not use this file except in compliance with the License.
You may obtain a copy of the License at

    http://www.apache.org/licenses/LICENSE-2.0

Unless required by applicable law or agreed to in writing, software
distributed under the License is distributed on an "AS IS" BASIS,
WITHOUT WARRANTIES OR CONDITIONS OF ANY KIND, either express or implied.
See the License for the specific language governing permissions and
limitations under the License. */
#pragma once

#include <string>
#include <vector>
#include "paddle/fluid/framework/data_layout_transform.h"
#include "paddle/fluid/framework/operator.h"
#include "paddle/fluid/platform/mkldnn_helper.h"
#include "paddle/fluid/platform/place.h"

namespace paddle {
namespace platform {

using user_function = std::function<std::shared_ptr<float>(const float*)>;

class MKLDNNHandler {
 public:
  MKLDNNHandler(const MKLDNNDeviceContext& dev_ctx, mkldnn::engine engine,
                const std::string& base_key)
      : dev_ctx_(dev_ctx),
        engine_(engine),
        key_(base_key),
        is_reusing_(false) {}

  std::shared_ptr<mkldnn::memory> AcquireSrcMemory(
      const mkldnn::memory::desc& md, void* ptr) {
    return this->AcquireMemory(md, ptr, "@user_src_mem_p");
  }

  std::shared_ptr<mkldnn::memory> AcquireWeightsMemory(
      const mkldnn::memory::desc& md, void* ptr,
      user_function custom_func = {}) {
    return this->AcquireMemory(md, ptr, "@user_weights_mem_p", custom_func);
  }

  std::shared_ptr<mkldnn::memory> AcquireBiasMemory(
      const mkldnn::memory::desc& md, void* ptr) {
    return this->AcquireMemory(md, ptr, "@user_bias_mem_p");
  }

  std::shared_ptr<mkldnn::memory> AcquireDstMemory(
      const mkldnn::memory::desc& md, void* ptr) {
    return this->AcquireMemory(md, ptr, "@user_dst_mem_p");
  }

  std::shared_ptr<mkldnn::memory> AcquireDiffDstMemory(
      const mkldnn::memory::desc& md, void* ptr) {
    return this->AcquireMemory(md, ptr, "@user_diff_dst_mem_p");
  }

  std::shared_ptr<mkldnn::memory> AcquireDiffSrcMemory(
      const mkldnn::memory::desc& md, void* ptr) {
    return this->AcquireMemory(md, ptr, "@user_diff_src_mem_p");
  }

  std::shared_ptr<mkldnn::memory> AcquireMemoryFromPrimitive(
      mkldnn::memory::primitive_desc mdp, void* ptr,
      const std::string& suffix) {
    auto local_key = key_ + suffix;
    auto mem_p =
        std::static_pointer_cast<mkldnn::memory>(dev_ctx_.GetBlob(local_key));
    PADDLE_ENFORCE((mem_p != nullptr) || (is_reusing_ == false),
                   "Fail to find mem primitive in device context");
    if (mem_p == nullptr) {
      mem_p = std::make_shared<mkldnn::memory>(mdp, ptr);
      dev_ctx_.SetBlob(local_key, mem_p);
    } else {
      mem_p->set_data_handle(ptr);
      // Mark that reusing happenned. All primitives from operator instance
      // should be reused or none of them. So we check consistency
      is_reusing_ = true;
    }
    return mem_p;
  }

  // This incarnation of AcquireMemory can call user function eg. custom reorder
  // or preprocessing routine if needed
  std::shared_ptr<mkldnn::memory> AcquireMemory(
      const mkldnn::memory::desc& md, void* ptr, const std::string& suffix,
      user_function custom_func = {}) {
    /*Generate key*/
    auto local_key = key_ + suffix;
    auto mem_p =
        std::static_pointer_cast<mkldnn::memory>(dev_ctx_.GetBlob(local_key));
    PADDLE_ENFORCE((mem_p != nullptr) || (is_reusing_ == false),
                   "Fail to find mem primitive in device context");
    if (mem_p == nullptr) {
      // Call custom reorder/preprocessing func if available
      if (custom_func) {
        auto reordered_data = custom_func(reinterpret_cast<const float*>(ptr));
        dev_ctx_.SetBlob(local_key + "-custom_reorder", reordered_data);
        ptr = reinterpret_cast<void*>(reordered_data.get());
      }

      mem_p = std::make_shared<mkldnn::memory>(
          mkldnn::memory::primitive_desc{md, engine_}, ptr);
      dev_ctx_.SetBlob(local_key, mem_p);
    } else {
      mem_p->set_data_handle(ptr);
      // Mark that reusing happenned. All primitives from operator instance
      // should be reused or none of them. So we check consistency
      is_reusing_ = true;
    }
    return mem_p;
  }

  std::shared_ptr<mkldnn::memory> AcquireMemory(
      const std::shared_ptr<mkldnn::memory>& user_memory_p,
      const std::shared_ptr<mkldnn::memory>& target_memory_p,
      const std::string& suffix,
      std::vector<mkldnn::primitive>& pipeline) {  // NOLINT
    auto local_key = key_ + suffix;
    auto key_reorder_p = key_ + suffix + "reorder_p";

    auto stored_reorder_p = std::static_pointer_cast<mkldnn::reorder>(
        dev_ctx_.GetBlob(key_reorder_p));

    if (stored_reorder_p) {
      pipeline.push_back(*stored_reorder_p);
    } else {
      auto reorder_p =
          std::make_shared<mkldnn::reorder>(*user_memory_p, *target_memory_p);
      dev_ctx_.SetBlob(key_reorder_p, reorder_p);
      pipeline.push_back(*reorder_p);
    }

    return target_memory_p;
  }

  std::shared_ptr<mkldnn::memory> AcquireMemory(
      mkldnn::memory::primitive_desc& mpd,       // NOLINT
      mkldnn::memory::primitive_desc& user_mpd,  // NOLINT
      const std::shared_ptr<mkldnn::memory> user_memory_p,
      const std::string& suffix,
      std::vector<mkldnn::primitive>& pipeline,  // NOLINT
      bool is_persistent = false, bool is_INT8 = false,
      std::vector<float> scale_data = {1.0f}, int mask = 0) {
    // create reorder primitive if the input format is not the preferred one
    auto local_key = key_ + suffix;
    auto key_reorder_p = key_ + suffix + "reorder_p";

    auto target_memory_p =
        std::static_pointer_cast<mkldnn::memory>(dev_ctx_.GetBlob(local_key));
    PADDLE_ENFORCE((target_memory_p != nullptr) || (is_reusing_ == false),
                   "Fail to find mem primitive in device context");
    if (target_memory_p == nullptr) {
      target_memory_p = user_memory_p;
      std::shared_ptr<mkldnn::primitive> reorder_p;
      if (mpd != user_mpd) {
        target_memory_p = std::make_shared<mkldnn::memory>(mpd);
        std::shared_ptr<mkldnn::reorder> reorder_p;
        if (is_INT8) {
          mkldnn::primitive_attr
              attri;  // attribute for int8 weights and bias data reorder.
          attri.set_output_scales(mask, scale_data);

          auto reorder_pd = std::shared_ptr<mkldnn::reorder::primitive_desc>(
              new mkldnn::reorder::primitive_desc(user_mpd, mpd, attri));
          reorder_p = std::shared_ptr<mkldnn::reorder>(new mkldnn::reorder(
              *reorder_pd, *user_memory_p, *target_memory_p));
        } else {
          reorder_p = std::make_shared<mkldnn::reorder>(*user_memory_p,
                                                        *target_memory_p);
        }
        dev_ctx_.SetBlob(key_reorder_p, reorder_p);
        pipeline.push_back(*reorder_p);
      }
      dev_ctx_.SetBlob(local_key, target_memory_p);
    } else if (!is_persistent) {
      // Make reorder if needed
      auto reorder_p = std::static_pointer_cast<mkldnn::reorder>(
          dev_ctx_.GetBlob(key_reorder_p));
      if (reorder_p != nullptr) {
        pipeline.push_back(*reorder_p);
      }
      is_reusing_ = true;
    }
    return target_memory_p;
  }

  static std::string GetHash(mkldnn::memory::dims& operand_dims,  // NOLINT
                             const std::string& suffix) {
    return dims2str(operand_dims) + suffix;
  }

  template <typename T>
  static void SetDstMemory(
      const framework::ExecutionContext& ctx, framework::Tensor* output,
      std::vector<int> dst_tz, const mkldnn::engine& engine,
      std::shared_ptr<mkldnn::memory::primitive_desc>& dst_pd,  // NOLINT
      std::shared_ptr<mkldnn::memory>& dst_memory) {            // NOLINT
    T* output_data = output->mutable_data<T>(ctx.GetPlace());
    auto dst_md = platform::MKLDNNMemDesc(
        {dst_tz}, paddle::framework::ToMKLDNNDataType(
                      framework::DataTypeTrait<T>::DataType),
        mkldnn::memory::format::nhwc);
    dst_pd.reset(new mkldnn::memory::primitive_desc(dst_md, engine));
    dst_memory.reset(new mkldnn::memory(*dst_pd, to_void_cast<T>(output_data)));
  }

<<<<<<< HEAD
  static void AppendKey(std::string& key,  // NOLINT
                        const mkldnn::memory::dims& input_dims,
                        const mkldnn::memory::dims& weights_dims,
                        const std::vector<int>& strides,
                        const std::vector<int>& paddings,
                        const std::vector<int>& dilations, const int& groups,
                        const mkldnn::memory::data_type& srcdt,
                        const mkldnn::memory::format& format,
                        const mkldnn::memory::data_type& dstdt,
                        const std::string& suffix) {
=======
  static void AppendKey(
      std::string* key, const mkldnn::memory::dims& input_dims,
      const mkldnn::memory::dims& weights_dims, const std::vector<int>& strides,
      const std::vector<int>& paddings, const std::vector<int>& dilations,
      const int& groups, const mkldnn::memory::data_type& type,
      const mkldnn::memory::format& format, const std::string& suffix) {
>>>>>>> a437754b
    AppendKeyDims(key, input_dims);
    AppendKeyDims(key, weights_dims);
    AppendKeyVec(key, strides);
    AppendKeyVec(key, paddings);
    AppendKeyVec(key, dilations);
    AppendKey(key, std::to_string(groups));
    AppendKey(key, std::to_string(srcdt));
    AppendKey(key, std::to_string(format));
    AppendKey(key, std::to_string(dstdt));
    AppendKey(key, suffix);
  }

 protected:
  static void AppendKeyDims(std::string* key,
                            const mkldnn::memory::dims& dims) {
    for (unsigned int i = 0; i < dims.size(); i++) {
      AppendKey(key, std::to_string(dims[i]));
    }
  }

  static void AppendKeyVec(std::string* key, const std::vector<int>& dims) {
    for (unsigned int i = 0; i < dims.size(); i++) {
      AppendKey(key, std::to_string(dims[i]));
    }
  }

  static void AppendKey(std::string* key, const std::string& s) {
    key->append(s);
  }

  static std::string dims2str(const mkldnn::memory::dims& operand_dims) {
    std::string dstr = "";
    for (size_t i = 0; i < operand_dims.size(); ++i) {
      dstr += std::to_string(operand_dims[i]) + "-";
    }
    return dstr;
  }

 protected:
  const MKLDNNDeviceContext& dev_ctx_;
  mkldnn::engine engine_;
  std::string key_;
  bool is_reusing_;
};

class TransposeMKLDNNHandler : public MKLDNNHandler {
 public:
  TransposeMKLDNNHandler(std::vector<int>& dims,  // NOLINT
                         std::vector<int>& axis,  // NOLINT
                         const platform::MKLDNNDeviceContext& dev_ctx,
                         mkldnn::engine engine, const std::string& base_key)
      : platform::MKLDNNHandler(dev_ctx, engine, base_key),
        dims_(dims),
        axis_(axis),
        logical_axis_(dims.size(), 0) {}

  std::shared_ptr<mkldnn::memory> AcquireSrcMemory(
      const mkldnn::memory::format& fmt, void* ptr) {
    auto local_key = key_ + "@user_src_mem_p";
    auto mem_p =
        std::static_pointer_cast<mkldnn::memory>(dev_ctx_.GetBlob(local_key));
    PADDLE_ENFORCE((mem_p != nullptr) || (is_reusing_ == false),
                   " find mem primitive in device context");
    if (mem_p == nullptr) {
      // Make memory descriptor using input format, unless it
      // cannot be trusted (nchw) then make up memory fmt manually
      for (size_t i = 0; i < logical_axis_.size(); ++i) {
        logical_axis_[i] = i;
      }
      auto src_md = fmt != mkldnn::memory::format::nchw
                        ? platform::MKLDNNMemDesc(
                              dims_, platform::MKLDNNGetDataType<float>(), fmt)
                        : Axis2MemoryDesc(dims_, logical_axis_);
      mem_p = std::make_shared<mkldnn::memory>(
          mkldnn::memory::primitive_desc{src_md, engine_}, ptr);
      dev_ctx_.SetBlob(local_key, mem_p);
    } else {
      mem_p->set_data_handle(ptr);
      // Mark that reusing happenned. All primitives from operator instance
      // should be reused or none of them. So we check consistency
      is_reusing_ = true;
    }
    return mem_p;
  }

  std::shared_ptr<mkldnn::memory> AcquireDstMemory(framework::Tensor* output,
                                                   platform::Place place) {
    auto local_key = key_ + "@user_dst_mem_p";
    auto mem_p =
        std::static_pointer_cast<mkldnn::memory>(dev_ctx_.GetBlob(local_key));
    PADDLE_ENFORCE((mem_p != nullptr) || (is_reusing_ == false),
                   " find mem primitive in device context");
    if (mem_p == nullptr) {
      auto dst_mdp = mkldnn::memory::primitive_desc{
          Axis2MemoryDesc(dims_, axis_), engine_};

      auto dst_data = output->mutable_data<float>(
          place, paddle::memory::Allocator::kDefault, dst_mdp.get_size());

      mem_p = std::make_shared<mkldnn::memory>(dst_mdp, dst_data);
      dev_ctx_.SetBlob(local_key, mem_p);
    } else {
      auto dst_data = output->mutable_data<float>(place);
      mem_p->set_data_handle(dst_data);
      // Mark that reusing happenned. All primitives from operator instance
      // should be reused or none of them. So we check consistency
      is_reusing_ = true;
    }
    return mem_p;
  }

  std::shared_ptr<mkldnn::reorder> AcquireTranspose(
      std::shared_ptr<mkldnn::memory> dst_memory_p,
      std::shared_ptr<mkldnn::memory> src_memory_p) {
    auto prim_key = key_ + "@transpose_p";
    auto transpose_p =
        std::static_pointer_cast<mkldnn::reorder>(dev_ctx_.GetBlob(prim_key));
    PADDLE_ENFORCE((transpose_p != nullptr) || (is_reusing_ == false),
                   "Fail to find convolution primitive in device context");
    if (transpose_p == nullptr) {
      transpose_p =
          std::make_shared<mkldnn::reorder>(*(src_memory_p), *(dst_memory_p));
      dev_ctx_.SetBlob(prim_key, transpose_p);
    } else {
      is_reusing_ = true;
    }
    return transpose_p;
  }

  static std::string GetHash(std::vector<int>& shape,  // NOLINT
                             std::vector<int>& axis,   // NOLINT
                             const std::string& suffix) {
    return dims2str(shape) + dims2str(axis) + suffix;
  }

 protected:
  mkldnn_memory_desc_t Axis2MemoryDesc(std::vector<int>& nchw_tz,  // NOLINT
                                       std::vector<int>& axis      // NOLINT
                                       ) {
    mkldnn_memory_desc_t mem_fmt;

    mem_fmt.primitive_kind = mkldnn_memory;
    mem_fmt.ndims = axis.size();
    for (unsigned int i = 0; i < nchw_tz.size(); ++i) {
      mem_fmt.dims[i] = nchw_tz[i];  // logical dimensions (nchw format,
                                     // regardless physical layout)
    }
    mem_fmt.data_type = mkldnn_f32;
    mem_fmt.format = mkldnn_blocked;

    unsigned int total_stride = 1;
    for (int i = nchw_tz.size() - 1; i >= 0; --i) {
      mem_fmt.layout_desc.blocking.padding_dims[i] =
          nchw_tz[i];  // logical dimensions (nchw format, regardless physical
                       // layout)
      mem_fmt.layout_desc.blocking.block_dims[i] = 1;
      mem_fmt.layout_desc.blocking.offset_padding_to_data[i] = 0;  // no offset
      mem_fmt.layout_desc.blocking.strides[0][axis[i]] = total_stride;
      mem_fmt.layout_desc.blocking.strides[1][axis[i]] = 1;
      total_stride *= nchw_tz[axis[i]];
    }
    mem_fmt.layout_desc.blocking.offset_padding = 0;  // no initial offset
    return mem_fmt;
  }

 private:
  std::vector<int> dims_;
  std::vector<int> axis_;
  std::vector<int> logical_axis_;
};

template <class forward_t, class backward_data_t, class backward_weights_t>
class ConvMKLDNNTemplateHandler : public MKLDNNHandler {
 public:
  ConvMKLDNNTemplateHandler(
      std::shared_ptr<typename forward_t::primitive_desc> conv_pd,
      const platform::MKLDNNDeviceContext& dev_ctx, mkldnn::engine engine,
      const std::string& base_key)
      : platform::MKLDNNHandler(dev_ctx, engine, base_key) {
    conv_pd_ = conv_pd;
  }

  ConvMKLDNNTemplateHandler(
      std::shared_ptr<typename forward_t::primitive_desc> conv_pd,
      std::shared_ptr<typename backward_data_t::primitive_desc>
          conv_bwd_data_pd,
      std::shared_ptr<typename backward_weights_t::primitive_desc>
          conv_bwd_weights_pd,
      const platform::MKLDNNDeviceContext& dev_ctx, mkldnn::engine engine,
      const std::string& base_key)
      : platform::MKLDNNHandler(dev_ctx, engine, base_key),
        conv_pd_(conv_pd),
        conv_bwd_weights_pd_(conv_bwd_weights_pd),
        conv_bwd_data_pd_(conv_bwd_data_pd) {
    // If we are in Grad operatgor then update a key with BWD suffix to
    // distinguish from FWD memory primitives
    key_ += "-BWD";
  }

  size_t GetDstMemorySize() const {
    return conv_pd_->dst_primitive_desc().get_size();
  }

  mkldnn::memory::format GetDstFormat() const {
    return static_cast<mkldnn::memory::format>(
        conv_pd_->dst_primitive_desc().desc().data.format);
  }

  size_t GetDiffWeightsMemorySize() const {
    return conv_bwd_weights_pd_->diff_weights_primitive_desc().get_size();
  }

  size_t GetDiffSourceMemorySize() const {
    return conv_bwd_data_pd_->diff_src_primitive_desc().get_size();
  }

  std::shared_ptr<mkldnn::memory> AcquireSrcMemoryFromWeightsPrimitive(
      const std::shared_ptr<mkldnn::memory> user_memory_p,
      std::vector<mkldnn::primitive>& pipeline) {  // NOLINT
    auto src_pd = conv_bwd_weights_pd_->src_primitive_desc();
    auto user_pd = user_memory_p->get_primitive_desc();
    return this->AcquireMemory(src_pd, user_pd, user_memory_p,
                               "@weights-src_mem_p", pipeline);
  }

  std::shared_ptr<mkldnn::memory> AcquireDiffDstMemoryFromWeightsPrimitive(
      const std::shared_ptr<mkldnn::memory> user_memory_p,
      std::vector<mkldnn::primitive>& pipeline) {  // NOLINT
    auto diff_dst_pd = conv_bwd_weights_pd_->diff_dst_primitive_desc();
    auto user_pd = user_memory_p->get_primitive_desc();
    return this->AcquireMemory(diff_dst_pd, user_pd, user_memory_p,
                               "@weights-diff_dst_mem_p", pipeline);
  }

  std::shared_ptr<mkldnn::memory> AcquireDiffWeightsMemoryFromWeightsPrimitive(
      void* ptr) {
    return this->AcquireMemoryFromPrimitive(
        conv_bwd_weights_pd_->diff_weights_primitive_desc(), ptr,
        "@diff_weights_mem_p");
  }

  std::shared_ptr<mkldnn::memory> AcquireDiffDstMemoryFromDataPrimitive(
      const std::shared_ptr<mkldnn::memory> user_memory_p,
      std::vector<mkldnn::primitive>& pipeline) {  // NOLINT
    auto diff_dst_pd = conv_bwd_data_pd_->diff_dst_primitive_desc();
    auto user_pd = user_memory_p->get_primitive_desc();
    return this->AcquireMemory(diff_dst_pd, user_pd, user_memory_p,
                               "@data-diff_dst_mem_p", pipeline);
  }

  std::shared_ptr<mkldnn::memory> AcquireWeightsMemoryFromDataPrimitive(
      const std::shared_ptr<mkldnn::memory> user_weights_memory_p,
      std::vector<mkldnn::primitive>& pipeline) {  // NOLINT
    auto weights_pd = conv_bwd_data_pd_->weights_primitive_desc();
    auto user_pd = user_weights_memory_p->get_primitive_desc();
    return this->AcquireMemory(weights_pd, user_pd, user_weights_memory_p,
                               "@data-weights_mem_p", pipeline);
  }

  std::shared_ptr<mkldnn::memory> AcquireResidualDataMemory(
      const mkldnn::memory::desc& md, void* ptr) {
    return this->AcquireMemory(md, ptr, "@user_residual_data_mem_p");
  }

  std::shared_ptr<mkldnn::memory> AcquireDstMemoryFromResidualDataMemory(
      const std::shared_ptr<mkldnn::memory>& user_residual_memory_p,
      void* dst_ptr,
      std::vector<mkldnn::primitive>& pipeline) {  // NOLINT
    return this->AcquireMemory(user_residual_memory_p,
                               this->AcquireDstMemoryFromPrimitive(dst_ptr),
                               "@residual_data_mem_p", pipeline);
  }

  std::shared_ptr<mkldnn::memory> AcquireDiffSrcMemoryFromDataPrimitive(
      void* ptr) {
    return this->AcquireMemoryFromPrimitive(
        conv_bwd_data_pd_->diff_src_primitive_desc(), ptr, "@diff_src_mem_p");
  }

  std::shared_ptr<mkldnn::memory> AcquireDstMemoryFromPrimitive(void* ptr) {
    return this->AcquireMemoryFromPrimitive(conv_pd_->dst_primitive_desc(), ptr,
                                            "@dst_mem_p");
  }

  std::shared_ptr<mkldnn::memory> AcquireSrcMemoryFromPrimitive(
      const std::shared_ptr<mkldnn::memory> user_memory_p,
      std::vector<mkldnn::primitive>& pipeline) {  // NOLINT
    auto src_pd = conv_pd_->src_primitive_desc();
    auto user_pd = user_memory_p->get_primitive_desc();
    return this->AcquireMemory(src_pd, user_pd, user_memory_p, "@src_mem_p",
                               pipeline);
  }

  std::shared_ptr<mkldnn::memory> AcquireWeightsMemoryFromPrimitive(
      const std::shared_ptr<mkldnn::memory> user_weights_memory_p,
      std::vector<mkldnn::primitive>& pipeline,  // NOLINT
      bool is_persistent = false, bool is_INT8 = false,
      std::vector<float> scale_data = {1.0f}, int mask = 0) {
    auto user_weights_pd = user_weights_memory_p->get_primitive_desc();
    auto weights_pd = conv_pd_->weights_primitive_desc();
    return this->AcquireMemory(
        weights_pd, user_weights_pd, user_weights_memory_p, "@weights_mem_p",
        pipeline, is_persistent, is_INT8, scale_data, mask);
  }

  std::shared_ptr<mkldnn::memory> AcquireBiasMemoryFromPrimitive(
      const std::shared_ptr<mkldnn::memory> user_bias_memory_p,
      std::vector<mkldnn::primitive>& pipeline,  // NOLINT
      bool is_persistent = false, bool is_INT8 = false,
      std::vector<float> scale_data = {1.0f},
      int mask = 0) {  // NOLINT
    auto user_bias_pd = user_bias_memory_p->get_primitive_desc();
    auto bias_pd = conv_pd_->bias_primitive_desc();
    return this->AcquireMemory(bias_pd, user_bias_pd, user_bias_memory_p,
                               "@bias_mem_p", pipeline, is_persistent, is_INT8,
                               scale_data, mask);
  }

  std::shared_ptr<forward_t> AcquireConvolution(
      std::shared_ptr<mkldnn::memory> src_memory_p,
      std::shared_ptr<mkldnn::memory> weights_memory_p,
      std::shared_ptr<mkldnn::memory> dst_memory_p) {
    auto prim_key = key_ + "@conv_p";
    auto conv_p =
        std::static_pointer_cast<forward_t>(dev_ctx_.GetBlob(prim_key));
    PADDLE_ENFORCE((conv_p != nullptr) || (is_reusing_ == false),
                   "Fail to find convolution primitive in device context");
    if (conv_p == nullptr) {
      conv_p = std::make_shared<forward_t>(*conv_pd_, *(src_memory_p),
                                           *(weights_memory_p.get()),
                                           *(dst_memory_p.get()));

      dev_ctx_.SetBlob(prim_key, conv_p);
    } else {
      is_reusing_ = true;
    }
    return conv_p;
  }

  std::shared_ptr<forward_t> AcquireConvolution(
      std::shared_ptr<mkldnn::memory> src_memory_p,
      std::shared_ptr<mkldnn::memory> weights_memory_p,
      std::shared_ptr<mkldnn::memory> bias_memory_p,
      std::shared_ptr<mkldnn::memory> dst_memory_p) {
    auto prim_key = key_ + "@conv_p";
    auto conv_p =
        std::static_pointer_cast<forward_t>(dev_ctx_.GetBlob(prim_key));
    PADDLE_ENFORCE((conv_p != nullptr) || (is_reusing_ == false),
                   "Fail to find convolution primitive in device context");
    if (conv_p == nullptr) {
      conv_p = std::make_shared<forward_t>(
          *conv_pd_, *(src_memory_p), *(weights_memory_p.get()),
          *(bias_memory_p.get()), *(dst_memory_p.get()));

      dev_ctx_.SetBlob(prim_key, conv_p);
    } else {
      is_reusing_ = true;
    }
    return conv_p;
  }

  std::shared_ptr<backward_weights_t> AcquireConvolutionBackwardWeights(
      std::shared_ptr<mkldnn::memory> src_memory_p,
      std::shared_ptr<mkldnn::memory> diff_dst_memory_p,
      std::shared_ptr<mkldnn::memory> diff_weights_memory_p) {
    auto prim_key = key_ + "@conv_bwd_weights_p";
    auto conv_bwd_weights_p = std::static_pointer_cast<backward_weights_t>(
        dev_ctx_.GetBlob(prim_key));
    PADDLE_ENFORCE(
        (conv_bwd_weights_p != nullptr) || (is_reusing_ == false),
        "Fail to find convolution bwd weights primitive in device context");
    if (conv_bwd_weights_p == nullptr) {
      // create backward conv primitive for weights
      conv_bwd_weights_p = std::make_shared<backward_weights_t>(
          *conv_bwd_weights_pd_, *src_memory_p, *diff_dst_memory_p,
          *diff_weights_memory_p);
      dev_ctx_.SetBlob(prim_key, conv_bwd_weights_p);
    } else {
      is_reusing_ = true;
    }
    return conv_bwd_weights_p;
  }

  std::shared_ptr<backward_data_t> AcquireConvolutionBackwardData(
      std::shared_ptr<mkldnn::memory> diff_dst_memory_p,
      std::shared_ptr<mkldnn::memory> weights_memory_p,
      std::shared_ptr<mkldnn::memory> diff_src_memory_p) {
    auto prim_key = key_ + "@conv_bwd_data_p";
    auto conv_bwd_data_p =
        std::static_pointer_cast<backward_data_t>(dev_ctx_.GetBlob(prim_key));
    PADDLE_ENFORCE(
        (conv_bwd_data_p != nullptr) || (is_reusing_ == false),
        "Fail to find convolution bwd data primitive in device context");
    if (conv_bwd_data_p == nullptr) {
      conv_bwd_data_p = std::make_shared<backward_data_t>(
          *conv_bwd_data_pd_, *diff_dst_memory_p, *weights_memory_p,
          *diff_src_memory_p);
      dev_ctx_.SetBlob(prim_key, conv_bwd_data_p);
    } else {
      is_reusing_ = true;
    }
    return conv_bwd_data_p;
  }

  // Generate keys for storing/retriving primitives for this operator
  // TODO(jczaja): Make hashing function more optimial
  static std::string GetHash(mkldnn::memory::dims& input_dims,    // NOLINT
                             mkldnn::memory::dims& weights_dims,  // NOLINT
                             std::vector<int>& strides,           // NOLINT
                             std::vector<int>& paddings,          // NOLINT
                             std::vector<int>& dilations,         // NOLINT
                             int groups, const std::string& suffix) {
    return dims2str(input_dims) + dims2str(weights_dims) + dims2str(strides) +
           dims2str(paddings) + dims2str(dilations) + std::to_string(groups) +
           suffix;
  }

 private:
  std::shared_ptr<typename forward_t::primitive_desc> conv_pd_;
  std::shared_ptr<typename backward_weights_t::primitive_desc>
      conv_bwd_weights_pd_;
  std::shared_ptr<typename backward_data_t::primitive_desc> conv_bwd_data_pd_;
};

using ConvMKLDNNHandler =
    ConvMKLDNNTemplateHandler<mkldnn::convolution_forward,
                              mkldnn::convolution_backward_data,
                              mkldnn::convolution_backward_weights>;

using ConvTransposeMKLDNNHandler =
    ConvMKLDNNTemplateHandler<mkldnn::deconvolution_forward,
                              mkldnn::deconvolution_backward_data,
                              mkldnn::deconvolution_backward_weights>;

template <typename T>
static std::shared_ptr<mkldnn::memory> SetDstMemory(
    const framework::ExecutionContext& ctx, framework::Tensor* output,
    const std::shared_ptr<ConvMKLDNNHandler>& handler) {
  T* output_data = output->mutable_data<T>(
      ctx.GetPlace(), ::paddle::memory::Allocator::kDefault,
      handler->GetDstMemorySize());
  std::shared_ptr<mkldnn::memory> dst_memory_p =
      handler->AcquireDstMemoryFromPrimitive(to_void_cast<T>(output_data));
  return dst_memory_p;
}

template <typename T>
static std::shared_ptr<mkldnn::memory> SetDstMemoryHandler(
    const framework::ExecutionContext& ctx, framework::Tensor* output,
    const std::shared_ptr<ConvMKLDNNHandler>& handler) {
  T* output_data = output->mutable_data<T>(
      ctx.GetPlace(), ::paddle::memory::Allocator::kDefault,
      handler->GetDstMemorySize());
  std::shared_ptr<mkldnn::memory> dst_memory_p;
  dst_memory_p->set_data_handle(to_void_cast<T>(output_data));
  return dst_memory_p;
}
}  // namespace platform
}  // namespace paddle<|MERGE_RESOLUTION|>--- conflicted
+++ resolved
@@ -210,25 +210,13 @@
     dst_memory.reset(new mkldnn::memory(*dst_pd, to_void_cast<T>(output_data)));
   }
 
-<<<<<<< HEAD
-  static void AppendKey(std::string& key,  // NOLINT
-                        const mkldnn::memory::dims& input_dims,
-                        const mkldnn::memory::dims& weights_dims,
-                        const std::vector<int>& strides,
-                        const std::vector<int>& paddings,
-                        const std::vector<int>& dilations, const int& groups,
-                        const mkldnn::memory::data_type& srcdt,
-                        const mkldnn::memory::format& format,
-                        const mkldnn::memory::data_type& dstdt,
-                        const std::string& suffix) {
-=======
   static void AppendKey(
       std::string* key, const mkldnn::memory::dims& input_dims,
       const mkldnn::memory::dims& weights_dims, const std::vector<int>& strides,
       const std::vector<int>& paddings, const std::vector<int>& dilations,
-      const int& groups, const mkldnn::memory::data_type& type,
-      const mkldnn::memory::format& format, const std::string& suffix) {
->>>>>>> a437754b
+      const int& groups, const mkldnn::memory::data_type& srcdt,
+      const mkldnn::memory::format& format,
+      const mkldnn::memory::data_type& dstdt, const std::string& suffix) {
     AppendKeyDims(key, input_dims);
     AppendKeyDims(key, weights_dims);
     AppendKeyVec(key, strides);
