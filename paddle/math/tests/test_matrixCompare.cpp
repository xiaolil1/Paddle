--- conflicted
+++ resolved
@@ -1204,7 +1204,6 @@
   }
 }
 
-<<<<<<< HEAD
 void testMaxPool3DFwdBwd(int numSamples,
                          int channels,
                          int imgSizeD,
@@ -1525,7 +1524,6 @@
     }
   }
 
-  //
   //  for (auto numSamples : {1, 3}) {
   //    for (auto channels : {1, 3}) {
   //      for (auto imgSizeD : {9,16}) {
@@ -1598,7 +1596,7 @@
   //  }
   //  }
 }
-=======
+
 void testMatrixCol2Vol(int depth, int height, int width) {
   int channel = 3;
   int filterX = 3, filterY = 4, filterZ = 5;
@@ -1698,7 +1696,5 @@
     }
   }
 }
-///////
->>>>>>> 1e6c9926
 
 #endif