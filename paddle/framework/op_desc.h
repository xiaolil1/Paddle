/* Copyright (c) 2016 PaddlePaddle Authors. All Rights Reserve.

Licensed under the Apache License, Version 2.0 (the "License");
you may not use this file except in compliance with the License.
You may obtain a copy of the License at

http://www.apache.org/licenses/LICENSE-2.0

Unless required by applicable law or agreed to in writing, software
distributed under the License is distributed on an "AS IS" BASIS,
WITHOUT WARRANTIES OR CONDITIONS OF ANY KIND, either express or implied.
See the License for the specific language governing permissions and
limitations under the License. */

#pragma once

#include <unordered_map>
#include <vector>
#include "paddle/framework/attribute.h"
#include "paddle/framework/type_defs.h"
#include "paddle/framework/var_desc.h"

namespace paddle {
namespace framework {

class BlockDescBind;

class OpDescBind {
 public:
  OpDesc *Proto();

  std::string Type() const { return op_desc_.type(); }

  void SetType(const std::string &type) { op_desc_.set_type(type); }

  const std::vector<std::string> &Input(const std::string &name) const;

  std::vector<std::string> InputNames() const;

  void SetInput(const std::string &param_name,
                const std::vector<std::string> &args);

  const std::vector<std::string> &Output(const std::string &name) const;

  std::vector<std::string> OutputNames() const;

  void SetOutput(const std::string &param_name,
                 const std::vector<std::string> &args);

  std::string DebugString() { return this->Proto()->DebugString(); }

  bool HasAttr(const std::string &name) const {
    return attrs_.find(name) != attrs_.end();
  }

  AttrType GetAttrType(const std::string &name) const;

  std::vector<std::string> AttrNames() const;

  void SetAttr(const std::string &name, const Attribute &v);

  void SetBlockAttr(const std::string &name, BlockDescBind &block);

  Attribute GetAttr(const std::string &name) const;

  int GetBlockAttr(const std::string &name) const;

<<<<<<< HEAD
  // The following methods should only be used in C++
  const std::unordered_map<std::string, Attribute> &GetAttrMap() const;
=======
  // Only be used in C++
  const AttributeMap &GetAttrMap() const;

  // Only be used in C++
  void SetAttrMap(const AttributeMap &attr_map);

  std::vector<std::string> InputParamNames() const { return MapKeys(inputs_); }
  std::vector<std::string> OutputParamNames() const {
    return MapKeys(outputs_);
  }
>>>>>>> 18fa6b9c

  void SetAttrMap(const std::unordered_map<std::string, Attribute> &attr_map);

  std::vector<std::string> InputParamNames() const { return MapKeys(inputs_); }
  std::vector<std::string> OutputParamNames() const {
    return MapKeys(outputs_);
  }

  void SetInput(
      const std::unordered_map<std::string, std::vector<std::string>> &input) {
    this->inputs_ = input;
    this->need_update_ = true;
  }

  void SetOutput(
      const std::unordered_map<std::string, std::vector<std::string>> &output) {
    this->outputs_ = output;
    this->need_update_ = true;
  }

 private:
  template <typename MapType>
  static std::vector<typename MapType::key_type> MapKeys(const MapType &map) {
    std::vector<typename MapType::key_type> ret_val;
    ret_val.reserve(map.size());
    std::transform(
        map.begin(), map.end(), ret_val.begin(),
        [](const typename MapType::value_type &pair) { return pair.first; });
    return ret_val;
  }
<<<<<<< HEAD

  struct SetAttrDescVisitor : public boost::static_visitor<void> {
    explicit SetAttrDescVisitor(OpDesc::Attr *attr) : attr_(attr) {}
    mutable OpDesc::Attr *attr_;
    void operator()(int v) const { attr_->set_i(v); }
    void operator()(float v) const { attr_->set_f(v); }
    void operator()(const std::string &v) const { attr_->set_s(v); }
    void operator()(bool b) const { attr_->set_b(b); }

    void operator()(const std::vector<int> &v) const {
      VectorToRepeated(v, attr_->mutable_ints());
    }
    void operator()(const std::vector<float> &v) const {
      VectorToRepeated(v, attr_->mutable_floats());
    }
    void operator()(const std::vector<std::string> &v) const {
      VectorToRepeated(v, attr_->mutable_strings());
    }
    void operator()(const std::vector<bool> &v) const {
      VectorToRepeated(v, attr_->mutable_bools());
    }
    void operator()(BlockDesc *desc) const {
      attr_->set_block_idx(desc->idx());
    }
    void operator()(boost::blank) const { PADDLE_THROW("Unexpected branch"); }
  };
=======
>>>>>>> 18fa6b9c

  void Sync();

  OpDesc op_desc_;
  VariableNameMap inputs_;
  VariableNameMap outputs_;
  AttributeMap attrs_;

  // need_update_ indicate there some local changes not be synchronized. If
  // local changes should be synchronized, need_update_ should be set to true.
  bool need_update_{false};
};
}  // namespace framework
}  // namespace paddle<|MERGE_RESOLUTION|>--- conflicted
+++ resolved
@@ -65,23 +65,11 @@
 
   int GetBlockAttr(const std::string &name) const;
 
-<<<<<<< HEAD
-  // The following methods should only be used in C++
-  const std::unordered_map<std::string, Attribute> &GetAttrMap() const;
-=======
   // Only be used in C++
   const AttributeMap &GetAttrMap() const;
 
   // Only be used in C++
   void SetAttrMap(const AttributeMap &attr_map);
-
-  std::vector<std::string> InputParamNames() const { return MapKeys(inputs_); }
-  std::vector<std::string> OutputParamNames() const {
-    return MapKeys(outputs_);
-  }
->>>>>>> 18fa6b9c
-
-  void SetAttrMap(const std::unordered_map<std::string, Attribute> &attr_map);
 
   std::vector<std::string> InputParamNames() const { return MapKeys(inputs_); }
   std::vector<std::string> OutputParamNames() const {
@@ -110,35 +98,6 @@
         [](const typename MapType::value_type &pair) { return pair.first; });
     return ret_val;
   }
-<<<<<<< HEAD
-
-  struct SetAttrDescVisitor : public boost::static_visitor<void> {
-    explicit SetAttrDescVisitor(OpDesc::Attr *attr) : attr_(attr) {}
-    mutable OpDesc::Attr *attr_;
-    void operator()(int v) const { attr_->set_i(v); }
-    void operator()(float v) const { attr_->set_f(v); }
-    void operator()(const std::string &v) const { attr_->set_s(v); }
-    void operator()(bool b) const { attr_->set_b(b); }
-
-    void operator()(const std::vector<int> &v) const {
-      VectorToRepeated(v, attr_->mutable_ints());
-    }
-    void operator()(const std::vector<float> &v) const {
-      VectorToRepeated(v, attr_->mutable_floats());
-    }
-    void operator()(const std::vector<std::string> &v) const {
-      VectorToRepeated(v, attr_->mutable_strings());
-    }
-    void operator()(const std::vector<bool> &v) const {
-      VectorToRepeated(v, attr_->mutable_bools());
-    }
-    void operator()(BlockDesc *desc) const {
-      attr_->set_block_idx(desc->idx());
-    }
-    void operator()(boost::blank) const { PADDLE_THROW("Unexpected branch"); }
-  };
-=======
->>>>>>> 18fa6b9c
 
   void Sync();
 
