#include "paddle/framework/grad_op_builder.h"
#include <gtest/gtest.h>
#include "paddle/framework/op_registry.h"
#include "paddle/framework/operator.h"

USE_OP(add_two);

namespace paddle {
namespace framework {

<<<<<<< HEAD
=======
class NOP : public OperatorBase {
 public:
  using OperatorBase::OperatorBase;
  void InferShape(const Scope &scope) const override {}
  void Run(const Scope &scope,
           const platform::DeviceContext &dev_ctx) const override {}
};

>>>>>>> f80fea8d
class MutiInOutOpMaker : public OpProtoAndCheckerMaker {
 public:
  MutiInOutOpMaker(OpProto *proto, OpAttrChecker *op_checker)
      : OpProtoAndCheckerMaker(proto, op_checker) {
    AddInput("In1", "a single input");
    AddInput("In2_mult", "a multiple input").AsDuplicable();
    AddInput("In3", "another single input");
    AddOutput("Out1", "a single output");
    AddOutput("Out2_mult", "a multiple output").AsDuplicable();
    AddComment("test op with multiple inputs and outputs");
  }
};

class IOIgnoredOpMaker : public OpProtoAndCheckerMaker {
 public:
  IOIgnoredOpMaker(OpProto *proto, OpAttrChecker *op_checker)
      : OpProtoAndCheckerMaker(proto, op_checker) {
    AddInput("In1", "a single input");
    AddInput("In2_mult", "a multiple input").AsDuplicable().AsNoGradient();
    AddInput("In3_mult", "another multiple input").AsDuplicable();
    AddOutput("Out1_mult", "a multiple output").AsDuplicable();
    AddOutput("Out2", "a single output").AsNoGradient();
    AddComment("op with inputs and outputs ignored in gradient calculating");
  }
};

}  // namespace framework
}  // namespace paddle

namespace f = paddle::framework;

TEST(GradOpBuilder, AddTwo) {
  std::shared_ptr<f::OperatorBase> add_op(f::OpRegistry::CreateOp(
      "add_two", {{"X", {"x"}}, {"Y", {"y"}}}, {{"Out", {"out"}}}, {}));
  std::shared_ptr<f::OperatorBase> grad_add_op =
      f::OpRegistry::CreateGradOp(*add_op);
  EXPECT_EQ(grad_add_op->inputs_.size(), 4UL);
  EXPECT_EQ(grad_add_op->outputs_.size(), 2UL);
  EXPECT_EQ(grad_add_op->Input("X"), "x");
  EXPECT_EQ(grad_add_op->Input("Y"), "y");
  EXPECT_EQ(grad_add_op->Input("Out"), "out");
  EXPECT_EQ(grad_add_op->Input(f::GradVarName("Out")), f::GradVarName("out"));
  EXPECT_EQ(grad_add_op->Output(f::GradVarName("X")), f::GradVarName("x"));
  EXPECT_EQ(grad_add_op->Output(f::GradVarName("Y")), f::GradVarName("y"));
}

REGISTER_OP(mult_io, f::NOP, f::MutiInOutOpMaker, mult_io_grad, f::NOP);
REGISTER_OP(io_ignored, f::NOP, f::IOIgnoredOpMaker, io_ignored_grad, f::NOP);

TEST(GradOpBuilder, MutiInOut) {
  std::shared_ptr<f::OperatorBase> test_op(f::OpRegistry::CreateOp(
      "mult_io", {{"In1", {"in1"}},
                  {"In2_mult", {"in2_1", "in2_2", "in2_3"}},
                  {"In3", {"in3"}}},
      {{"Out1", {"out1"}}, {"Out2_mult", {"out2_1", "out2_2"}}}, {}));
  std::shared_ptr<f::OperatorBase> grad_test_op =
      f::OpRegistry::CreateGradOp(*test_op);

  ASSERT_EQ(grad_test_op->inputs_.size(), 3UL + 2UL + 2UL);
  EXPECT_EQ(grad_test_op->Input("In1"), "in1");
  EXPECT_EQ(grad_test_op->Inputs("In2_mult"),
            std::vector<std::string>({"in2_1", "in2_2", "in2_3"}));
  EXPECT_EQ(grad_test_op->Input("In3"), "in3");
  EXPECT_EQ(grad_test_op->Input("Out1"), "out1");
  EXPECT_EQ(grad_test_op->Inputs("Out2_mult"),
            std::vector<std::string>({"out2_1", "out2_2"}));
  EXPECT_EQ(grad_test_op->Input(f::GradVarName("Out1")),
            f::GradVarName("out1"));
  EXPECT_EQ(grad_test_op->Inputs(f::GradVarName("Out2_mult")),
            std::vector<std::string>(
                {f::GradVarName("out2_1"), f::GradVarName("out2_2")}));

  ASSERT_EQ(grad_test_op->outputs_.size(), 3UL);
  EXPECT_EQ(grad_test_op->Output(f::GradVarName("In1")), f::GradVarName("in1"));
  EXPECT_EQ(grad_test_op->Outputs(f::GradVarName("In2_mult")),
            std::vector<std::string>({f::GradVarName("in2_1"),
                                      f::GradVarName("in2_2"),
                                      f::GradVarName("in2_3")}));
  EXPECT_EQ(grad_test_op->Output(f::GradVarName("In3")), f::GradVarName("in3"));
}

TEST(GradOpBuilder, IOIgnoredInGradient) {
  std::shared_ptr<f::OperatorBase> test_op(f::OpRegistry::CreateOp(
      "io_ignored", {{"In1", {"in1"}},
                     {"In2_mult", {"in2_1", "in2_2"}},
                     {"In3_mult", {"in3_1", "in3_2"}}},
      {{"Out1_mult", {"out1_1", "out1_2"}}, {"Out2", {"out2"}}}, {}));
  std::shared_ptr<f::OperatorBase> grad_test_op =
      f::OpRegistry::CreateGradOp(*test_op);

  // 'In2' and 'Out2' are ignored in gradient calculating
  ASSERT_EQ(grad_test_op->inputs_.size(), 2UL + 1UL + 2UL);
  EXPECT_EQ(grad_test_op->Input("In1"), "in1");
  EXPECT_EQ(grad_test_op->Inputs("In3_mult"),
            std::vector<std::string>({"in3_1", "in3_2"}));
  EXPECT_EQ(grad_test_op->Inputs("Out1_mult"),
            std::vector<std::string>({"out1_1", "out1_2"}));
  EXPECT_EQ(grad_test_op->Inputs(f::GradVarName("Out1_mult")),
            std::vector<std::string>(
                {f::GradVarName("out1_1"), f::GradVarName("out1_2")}));
  EXPECT_EQ(grad_test_op->Input(f::GradVarName("Out2")),
            f::GradVarName("out2"));

  ASSERT_EQ(grad_test_op->outputs_.size(), 3UL);
  EXPECT_EQ(grad_test_op->Output(f::GradVarName("In1")), f::GradVarName("in1"));
  EXPECT_EQ(grad_test_op->Outputs(f::GradVarName("In2_mult")),
            std::vector<std::string>(
                {f::GradVarName("in2_1"), f::GradVarName("in2_2")}));
  EXPECT_EQ(grad_test_op->Outputs(f::GradVarName("In3_mult")),
            std::vector<std::string>(
                {f::GradVarName("in3_1"), f::GradVarName("in3_2")}));
}<|MERGE_RESOLUTION|>--- conflicted
+++ resolved
@@ -8,17 +8,6 @@
 namespace paddle {
 namespace framework {
 
-<<<<<<< HEAD
-=======
-class NOP : public OperatorBase {
- public:
-  using OperatorBase::OperatorBase;
-  void InferShape(const Scope &scope) const override {}
-  void Run(const Scope &scope,
-           const platform::DeviceContext &dev_ctx) const override {}
-};
-
->>>>>>> f80fea8d
 class MutiInOutOpMaker : public OpProtoAndCheckerMaker {
  public:
   MutiInOutOpMaker(OpProto *proto, OpAttrChecker *op_checker)
@@ -70,9 +59,10 @@
 
 TEST(GradOpBuilder, MutiInOut) {
   std::shared_ptr<f::OperatorBase> test_op(f::OpRegistry::CreateOp(
-      "mult_io", {{"In1", {"in1"}},
-                  {"In2_mult", {"in2_1", "in2_2", "in2_3"}},
-                  {"In3", {"in3"}}},
+      "mult_io",
+      {{"In1", {"in1"}},
+       {"In2_mult", {"in2_1", "in2_2", "in2_3"}},
+       {"In3", {"in3"}}},
       {{"Out1", {"out1"}}, {"Out2_mult", {"out2_1", "out2_2"}}}, {}));
   std::shared_ptr<f::OperatorBase> grad_test_op =
       f::OpRegistry::CreateGradOp(*test_op);
@@ -102,9 +92,10 @@
 
 TEST(GradOpBuilder, IOIgnoredInGradient) {
   std::shared_ptr<f::OperatorBase> test_op(f::OpRegistry::CreateOp(
-      "io_ignored", {{"In1", {"in1"}},
-                     {"In2_mult", {"in2_1", "in2_2"}},
-                     {"In3_mult", {"in3_1", "in3_2"}}},
+      "io_ignored",
+      {{"In1", {"in1"}},
+       {"In2_mult", {"in2_1", "in2_2"}},
+       {"In3_mult", {"in3_1", "in3_2"}}},
       {{"Out1_mult", {"out1_1", "out1_2"}}, {"Out2", {"out2"}}}, {}));
   std::shared_ptr<f::OperatorBase> grad_test_op =
       f::OpRegistry::CreateGradOp(*test_op);
