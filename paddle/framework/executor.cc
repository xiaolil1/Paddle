/* Copyright (c) 2016 PaddlePaddle Authors. All Rights Reserve.

Licensed under the Apache License, Version 2.0 (the "License");
you may not use this file except in compliance with the License.
You may obtain a copy of the License at

    http://www.apache.org/licenses/LICENSE-2.0

Unless required by applicable law or agreed to in writing, software
distributed under the License is distributed on an "AS IS" BASIS,
WITHOUT WARRANTIES OR CONDITIONS OF ANY KIND, either express or implied.
See the License for the specific language governing permissions and
limitations under the License. */

#include "paddle/framework/executor.h"
#include <iostream>
#include <memory>
#include <vector>
#include "paddle/framework/lod_tensor.h"
#include "paddle/framework/op_registry.h"
#include "paddle/framework/scope.h"

namespace paddle {
namespace framework {

Executor::Executor(const std::vector<platform::Place>& places) {
  device_contexts_.resize(places.size());
  for (size_t i = 0; i < places.size(); i++) {
    if (platform::is_cpu_place(places[i])) {
      device_contexts_[i].reset(new platform::CPUDeviceContext(
          boost::get<platform::CPUPlace>(places[i])));
    } else {
#ifndef PADDLE_ONLY_CPU
      device_contexts_[i].reset(new platform::CUDADeviceContext(
          boost::get<platform::CPUPlace>(places[i])));
#else
      PADDLE_THROW("'GPUPlace' is not supported in CPU only device.");
#endif
    }
  }
}

void Executor::Run(const ProgramDesc& pdesc, Scope* scope,
                   std::vector<Tensor>* outputs) {
  // TODO(tonyyang-svail):
  //    - only runs the first block
  //    - only runs on the first device
  //    - test on gpu
  auto& block = pdesc.blocks(0);
  auto& device = device_contexts_[0];

  // TODO(tonyyang-svail):
  //    - runs on a new local scope
  // Scope& local_scope = scope->NewScope();

  for (auto& var : block.vars()) {
    scope->NewVar(var.name());
  }

  for (auto& op_desc : block.ops()) {
    auto op = paddle::framework::OpRegistry::CreateOp(op_desc);
    op->Run(*scope, *device);
  }

<<<<<<< HEAD
  // TODO(tonyyang-svail): need to test gpu device
  for (auto& device_context : device_contexts_) {
    device_context->Wait();
  }
=======
  // // print tensor value
  // for (auto& var : block.vars()) {
  //   std::cout << var.name() << std::endl;
  //   auto v = scope->FindVar(var.name());
  //   const LoDTensor& t = v->Get<LoDTensor>();
  //   for (int i = 0; i < t.numel(); ++i)
  //     std::cout << t.data<float>()[i] << " ";
  //   std::cout << std::endl;
  // }
>>>>>>> 0009a30f
}

}  // namespace framework
}  // namespace paddle<|MERGE_RESOLUTION|>--- conflicted
+++ resolved
@@ -62,12 +62,10 @@
     op->Run(*scope, *device);
   }
 
-<<<<<<< HEAD
   // TODO(tonyyang-svail): need to test gpu device
   for (auto& device_context : device_contexts_) {
     device_context->Wait();
   }
-=======
   // // print tensor value
   // for (auto& var : block.vars()) {
   //   std::cout << var.name() << std::endl;
@@ -77,7 +75,6 @@
   //     std::cout << t.data<float>()[i] << " ";
   //   std::cout << std::endl;
   // }
->>>>>>> 0009a30f
 }
 
 }  // namespace framework
